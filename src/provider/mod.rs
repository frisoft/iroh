--- conflicted
+++ resolved
@@ -18,15 +18,9 @@
 use std::time::Duration;
 
 use anyhow::{ensure, Context, Result};
-<<<<<<< HEAD
 use bao_tree::io::tokio::encode_ranges_validated;
-use bao_tree::outboard::{PostOrderMemOutboard, PreOrderMemOutboardRef};
-=======
-use bao_tree::io::sync::encode_ranges_validated;
 use bao_tree::outboard::PreOrderMemOutboardRef;
->>>>>>> ce219523
 use bytes::{Bytes, BytesMut};
-use derive_more::From;
 use futures::future::{BoxFuture, Shared};
 use futures::{FutureExt, Stream, StreamExt, TryFutureExt, TryStreamExt};
 use postcard::experimental::max_size::MaxSize;
@@ -89,12 +83,6 @@
     keylog: bool,
 }
 
-<<<<<<< HEAD
-#[derive(Debug, Clone, PartialEq, Eq, From)]
-pub(crate) enum BlobOrCollection {
-    Blob(BlobData),
-    Collection(CollectionData),
-=======
 /// A [`Database`] entry.
 #[derive(Debug, Clone, PartialEq, Eq)]
 pub(crate) enum BlobOrCollection {
@@ -117,7 +105,6 @@
         /// The serialised [`Collection`].
         data: Bytes,
     },
->>>>>>> ce219523
 }
 
 impl BlobOrCollection {
@@ -125,11 +112,7 @@
         matches!(self, BlobOrCollection::Blob { .. })
     }
 
-<<<<<<< HEAD
-    pub fn blob_data(&self) -> Option<&BlobData> {
-=======
     pub fn blob_path(&self) -> Option<&Path> {
->>>>>>> ce219523
         match self {
             BlobOrCollection::Blob { path, .. } => Some(path),
             BlobOrCollection::Collection { .. } => None,
@@ -137,17 +120,10 @@
     }
 
     #[allow(dead_code)]
-    pub fn collection_data(&self) -> Option<&CollectionData> {
-        match self {
-            BlobOrCollection::Blob { .. } => None,
-            BlobOrCollection::Collection(data) => Some(data),
-        }
-    }
-
     pub fn outboard(&self) -> &Bytes {
         match self {
-            BlobOrCollection::Blob(data) => &data.outboard,
-            BlobOrCollection::Collection(collection) => &collection.outboard,
+            BlobOrCollection::Blob { outboard, .. } => outboard,
+            BlobOrCollection::Collection { outboard, .. } => outboard,
         }
     }
 
@@ -157,13 +133,8 @@
     /// For blobs it is the blob size.
     pub fn size(&self) -> u64 {
         match self {
-<<<<<<< HEAD
-            BlobOrCollection::Blob(data) => data.size,
-            BlobOrCollection::Collection(CollectionData { data, .. }) => data.len() as u64,
-=======
             BlobOrCollection::Blob { size, .. } => *size,
             BlobOrCollection::Collection { data, .. } => data.len() as u64,
->>>>>>> ce219523
         }
     }
 }
@@ -870,13 +841,13 @@
     // 4. Attempt to find hash
     match db.get(&hash) {
         // Collection request
-        Some(BlobOrCollection::Collection(ref collection)) => {
+        Some(BlobOrCollection::Collection { outboard, data }) => {
             // 5. Transfer data!
             match transfer_collection_2(
                 request,
                 &db,
                 writer,
-                collection,
+                &CollectionData { outboard, data },
                 events.clone(),
                 connection_id,
                 request_id,
@@ -900,7 +871,7 @@
 
             debug!("finished response");
         }
-        Some(BlobOrCollection::Blob(_)) => {
+        Some(BlobOrCollection::Blob { .. }) => {
             debug!("not found {}", hash);
             notify_transfer_aborted(events, connection_id, request_id);
             write_response(&mut writer, &mut out_buffer, Res::NotFound).await?;
@@ -930,24 +901,12 @@
     mut writer: W,
 ) -> Result<(SentStatus, W, u64)> {
     match db.get(&name) {
-<<<<<<< HEAD
-        Some(BlobOrCollection::Blob(BlobData {
-            outboard,
-            path,
-            size,
-        })) => {
-            debug!("sending blob {} {} {}", name, path.display(), size);
-            let outboard = PreOrderMemOutboardRef::new(name.into(), IROH_BLOCK_SIZE, &outboard)?;
-=======
         Some(BlobOrCollection::Blob {
             outboard,
             path,
             size,
         }) => {
-            write_response(&mut writer, buffer, Res::Found).await?;
-
-            let outboard = PreOrderMemOutboardRef::new(name.into(), IROH_BLOCK_SIZE, &outboard);
->>>>>>> ce219523
+            let outboard = PreOrderMemOutboardRef::new(name.into(), IROH_BLOCK_SIZE, &outboard)?;
             let file_reader = tokio::fs::File::open(&path).await?;
             let res = bao_tree::io::tokio::encode_ranges_validated(
                 file_reader,
@@ -1057,116 +1016,6 @@
     Ok((Database::from(db), hash))
 }
 
-<<<<<<< HEAD
-/// The actual implementation of create_collection, except for the wrapping into arc and mutex to make
-/// a public Database.
-async fn create_collection_inner(
-    mut data_sources: Vec<DataSource>,
-    progress: Progress<ProvideProgress>,
-) -> Result<(HashMap<Hash, BlobOrCollection>, Hash)> {
-    // +1 is for the collection itself
-    let mut db = HashMap::with_capacity(data_sources.len() + 1);
-    let mut blobs = Vec::with_capacity(data_sources.len());
-    let mut total_blobs_size: u64 = 0;
-
-    data_sources.sort();
-
-    let outboard_progress = progress.clone();
-    // compute outboards in parallel, using tokio's blocking thread pool
-    let outboards = stream::iter(data_sources)
-        .enumerate()
-        .map(|(id, data)| {
-            let id = id as u64;
-            let (path, name) = match data {
-                DataSource::File(path) => (path, None),
-                DataSource::NamedFile { path, name } => (path, Some(name)),
-            };
-            let size = path.metadata().unwrap().len();
-            let find_progress = outboard_progress.clone();
-            let outboard_progress = outboard_progress.clone();
-            let done_progress = outboard_progress.clone();
-            async move {
-                // found events must be sent
-                let pname = name.clone().unwrap_or_else(|| path.display().to_string());
-                find_progress
-                    .send(ProvideProgress::Found {
-                        name: pname,
-                        id,
-                        size,
-                    })
-                    .await?;
-                let rpath = path.clone();
-                let (hash, outboard) = tokio::task::spawn_blocking(move || {
-                    compute_outboard(path, size, move |offset| {
-                        outboard_progress.try_send(ProvideProgress::Progress { id, offset })
-                    })
-                })
-                .await??;
-                // done events must be sent
-                done_progress
-                    .send(ProvideProgress::Done { id, hash })
-                    .await?;
-                anyhow::Ok((rpath, name, hash, outboard))
-            }
-        })
-        // allow at most num_cpus tasks at a time, otherwise we might get too many open files
-        // todo: this assumes that this is 100% cpu bound, which is likely not true.
-        // we might get better performance by using a larger number here.
-        .buffer_unordered(num_cpus::get());
-    // wait for completion and collect results
-    // weird massaging of the output to get rid of the results
-    let mut outboards = outboards
-        .collect::<Vec<_>>()
-        .await
-        .into_iter()
-        .collect::<Result<Vec<_>, _>>()?;
-
-    outboards.sort();
-
-    // insert outboards into the database and build collection
-    for (path, name, hash, outboard) in outboards {
-        debug_assert!(outboard.len() >= 8, "outboard must at least contain size");
-        let size = u64::from_le_bytes(outboard[..8].try_into().unwrap());
-        db.insert(
-            hash,
-            BlobData {
-                outboard: Bytes::from(outboard),
-                path: path.clone(),
-                size,
-            }
-            .into(),
-        );
-        total_blobs_size += size;
-        // if the given name is `None`, use the filename from the given path as the name
-        let name = name.unwrap_or_else(|| {
-            path.file_name()
-                .and_then(|s| s.to_str())
-                .unwrap_or_default()
-                .to_string()
-        });
-        blobs.push(Blob { name, hash });
-    }
-
-    let c = Collection::new(blobs, total_blobs_size)?;
-
-    let data = postcard::to_stdvec(&c).context("blob encoding")?;
-    let (outboard, hash) = bao_tree::outboard(&data, IROH_BLOCK_SIZE);
-    let hash = Hash::from(hash);
-    db.insert(
-        hash,
-        CollectionData {
-            outboard: Bytes::from(outboard),
-            data: Bytes::from(data.to_vec()),
-        }
-        .into(),
-    );
-    progress.send(ProvideProgress::AllDone { hash }).await?;
-
-    Ok((db, hash))
-}
-
-=======
->>>>>>> ce219523
 async fn write_response<W: AsyncWrite + Unpin>(
     mut writer: W,
     buffer: &mut BytesMut,
@@ -1247,20 +1096,11 @@
                 });
                 map.insert(
                     hash,
-<<<<<<< HEAD
-                    BlobData {
-                        outboard,
-                        size,
-                        path,
-                    }
-                    .into(),
-=======
                     BlobOrCollection::Blob {
                         outboard,
                         size,
                         path,
                     },
->>>>>>> ce219523
                 );
             }
             let collection = Collection::new(cblobs, total_blobs_size).unwrap();
@@ -1270,7 +1110,7 @@
                 let (outboard, hash) = bao_tree::outboard(&data, IROH_BLOCK_SIZE);
                 let outboard = Bytes::from(outboard);
                 let hash = Hash::from(hash);
-                map.insert(hash, CollectionData { outboard, data }.into());
+                map.insert(hash, BlobOrCollection::Collection { outboard, data });
             }
             let db = Database::default();
             db.union_with(map);
@@ -1339,7 +1179,7 @@
 
         let collection = {
             let c = db.get(&hash).unwrap();
-            if let BlobOrCollection::Collection(CollectionData { data, .. }) = c {
+            if let BlobOrCollection::Collection { data, .. } = c {
                 Collection::from_bytes(&data)?
             } else {
                 panic!("expected hash to correspond with a `Collection`, found `Blob` instead");
