//! Node API
//!
//! A node is a server that serves various protocols.
//!
//! You can monitor what is happening in the node using [`Node::subscribe`].
//!
//! To shut down the node, call [`Node::shutdown`].

use std::any::Any;
use std::fmt::Debug;
use std::future::Future;
use std::net::{Ipv4Addr, SocketAddr};
use std::pin::Pin;
use std::sync::Arc;
use std::task::Poll;
use std::time::Duration;

use anyhow::{Context, Result};
use futures::future::{BoxFuture, Shared};
use futures::{FutureExt, Stream, StreamExt, TryFutureExt};
<<<<<<< HEAD
use genawaiter::sync::Co;
use iroh_bytes::blobs::Collection;
use iroh_bytes::get::get_response_machine::{self, ConnectedNext, EndBlobNext};
use iroh_bytes::protocol::GetRequest;
use iroh_bytes::provider::database::{BaoDb, BaoMap, BaoMapEntry, BaoReadonlyDb, Purpose, Vfs};
use iroh_bytes::provider::{RequestAuthorizationHandler, ShareProgress};
use iroh_bytes::{
    protocol::Closed,
    provider::{CustomGetHandler, Database, ProvideProgress, Ticket, ValidateProgress},
=======
use iroh_bytes::{
    blobs::Collection,
    protocol::{Closed, Request, RequestToken},
    provider::{
        database::{BaoMap, BaoMapEntry, BaoReadonlyDb},
        CustomGetHandler, Database, ProvideProgress, RequestAuthorizationHandler, Ticket,
        ValidateProgress,
    },
>>>>>>> 04c7247c
    runtime,
    util::{Hash, Progress},
};
use iroh_io::AsyncSliceReaderExt;
use iroh_net::{
    hp::{cfg::Endpoint, derp::DerpMap},
    tls::{self, Keypair, PeerId},
    MagicEndpoint,
};
use quic_rpc::server::RpcChannel;
use quic_rpc::transport::flume::FlumeConnection;
use quic_rpc::transport::misc::DummyServerEndpoint;
use quic_rpc::{RpcClient, RpcServer, ServiceConnection, ServiceEndpoint};
use tokio::sync::{broadcast, mpsc};
use tokio::task::JoinError;
use tokio_util::sync::CancellationToken;
use tracing::{debug, trace, warn};

use crate::rpc_protocol::{
    AddrsRequest, AddrsResponse, IdRequest, IdResponse, ListBlobsRequest, ListBlobsResponse,
    ListCollectionsRequest, ListCollectionsResponse, ProvideRequest, ProviderRequest,
    ProviderResponse, ProviderService, ShareRequest, ShutdownRequest, ValidateRequest,
    VersionRequest, VersionResponse, WatchRequest, WatchResponse,
};

const MAX_CONNECTIONS: u32 = 1024;
const MAX_STREAMS: u64 = 10;
const HEALTH_POLL_WAIT: Duration = Duration::from_secs(1);

/// Default bind address for the node.
/// 11204 is "iroh" in leetspeak <https://simple.wikipedia.org/wiki/Leet>
pub const DEFAULT_BIND_ADDR: (Ipv4Addr, u16) = (Ipv4Addr::LOCALHOST, 11204);

/// How long we wait at most for some endpoints to be discovered.
const ENDPOINT_WAIT: Duration = Duration::from_secs(5);

/// Builder for the [`Node`].
///
/// You must supply a database which can be created using [`iroh_bytes::provider::create_collection`], everything else is
/// optional.  Finally you can create and run the node by calling [`Builder::spawn`].
///
/// The returned [`Node`] is awaitable to know when it finishes.  It can be terminated
/// using [`Node::shutdown`].
#[derive(Debug)]
pub struct Builder<D = Database, E = DummyServerEndpoint, C = (), A = ()>
where
    D: BaoMap,
    E: ServiceEndpoint<ProviderService>,
    C: CustomGetHandler<D>,
    A: RequestAuthorizationHandler<D>,
{
    bind_addr: SocketAddr,
    keypair: Keypair,
    rpc_endpoint: E,
    db: D,
    keylog: bool,
    custom_get_handler: C,
    auth_handler: A,
    derp_map: Option<DerpMap>,
    rt: Option<runtime::Handle>,
}

const PROTOCOLS: [&[u8]; 1] = [&iroh_bytes::P2P_ALPN];

impl<D: BaoMap> Builder<D> {
    /// Creates a new builder for [`Node`] using the given [`Database`].
    pub fn with_db(db: D) -> Self {
        Self {
            bind_addr: DEFAULT_BIND_ADDR.into(),
            keypair: Keypair::generate(),
            db,
            keylog: false,
            derp_map: None,
            rpc_endpoint: Default::default(),
            custom_get_handler: Default::default(),
            auth_handler: Default::default(),
            rt: None,
        }
    }
}

impl<E, C, A, D> Builder<D, E, C, A>
where
<<<<<<< HEAD
    D: BaoDb,
=======
    D: BaoReadonlyDb,
>>>>>>> 04c7247c
    E: ServiceEndpoint<ProviderService>,
    C: CustomGetHandler<D>,
    A: RequestAuthorizationHandler<D>,
{
    /// Configure rpc endpoint, changing the type of the builder to the new endpoint type.
    pub fn rpc_endpoint<E2: ServiceEndpoint<ProviderService>>(
        self,
        value: E2,
    ) -> Builder<D, E2, C, A> {
        // we can't use ..self here because the return type is different
        Builder {
            bind_addr: self.bind_addr,
            keypair: self.keypair,
            db: self.db,
            keylog: self.keylog,
            custom_get_handler: self.custom_get_handler,
            auth_handler: self.auth_handler,
            rpc_endpoint: value,
            derp_map: self.derp_map,
            rt: self.rt,
        }
    }

    /// Sets the `[DerpMap]`
    pub fn derp_map(mut self, dm: DerpMap) -> Self {
        self.derp_map = Some(dm);
        self
    }

    /// Configure the custom get handler, changing the type of the builder to the new handler type.
    pub fn custom_get_handler<C2: CustomGetHandler<D>>(
        self,
        custom_handler: C2,
    ) -> Builder<D, E, C2, A> {
        // we can't use ..self here because the return type is different
        Builder {
            bind_addr: self.bind_addr,
            keypair: self.keypair,
            db: self.db,
            keylog: self.keylog,
            rpc_endpoint: self.rpc_endpoint,
            custom_get_handler: custom_handler,
            auth_handler: self.auth_handler,
            derp_map: self.derp_map,
            rt: self.rt,
        }
    }

    pub fn custom_auth_handler<A2: RequestAuthorizationHandler<D>>(
        self,
        auth_handler: A2,
    ) -> Builder<D, E, C, A2> {
        // we can't use ..self here because the return type is different
        Builder {
            bind_addr: self.bind_addr,
            keypair: self.keypair,
            db: self.db,
            keylog: self.keylog,
            rpc_endpoint: self.rpc_endpoint,
            custom_get_handler: self.custom_get_handler,
            auth_handler,
            derp_map: self.derp_map,
            rt: self.rt,
        }
    }

    /// Binds the node service to a different socket.
    ///
    /// By default it binds to `127.0.0.1:11204`.
    pub fn bind_addr(mut self, addr: SocketAddr) -> Self {
        self.bind_addr = addr;
        self
    }

    /// Uses the given [`Keypair`] for the [`PeerId`] instead of a newly generated one.
    pub fn keypair(mut self, keypair: Keypair) -> Self {
        self.keypair = keypair;
        self
    }

    /// Whether to log the SSL pre-master key.
    ///
    /// If `true` and the `SSLKEYLOGFILE` environment variable is the path to a file this
    /// file will be used to log the SSL pre-master key.  This is useful to inspect captured
    /// traffic.
    pub fn keylog(mut self, keylog: bool) -> Self {
        self.keylog = keylog;
        self
    }

    /// Sets the tokio runtime to use.
    ///
    /// If not set, the current runtime will be picked up.
    pub fn runtime(mut self, rt: &runtime::Handle) -> Self {
        self.rt = Some(rt.clone());
        self
    }

    /// Spawns the [`Node`] in a tokio task.
    ///
    /// This will create the underlying network server and spawn a tokio task accepting
    /// connections.  The returned [`Node`] can be used to control the task as well as
    /// get information about it.
    pub async fn spawn(self) -> Result<Node<D>> {
        trace!("spawning node");
        let rt = self.rt.context("runtime not set")?;

        let (endpoints_update_s, endpoints_update_r) = flume::bounded(1);
        let mut transport_config = quinn::TransportConfig::default();
        transport_config
            .max_concurrent_bidi_streams(MAX_STREAMS.try_into()?)
            .max_concurrent_uni_streams(0u32.into());

        let endpoint = MagicEndpoint::builder()
            .keypair(self.keypair.clone())
            .alpns(PROTOCOLS.iter().map(|p| p.to_vec()).collect())
            .keylog(self.keylog)
            .derp_map(self.derp_map)
            .transport_config(transport_config)
            .concurrent_connections(MAX_CONNECTIONS)
            .on_endpoints(Box::new(move |eps| {
                if !endpoints_update_s.is_disconnected() && !eps.is_empty() {
                    endpoints_update_s.send(()).ok();
                }
            }))
            .bind(self.bind_addr.port())
            .await?;

        trace!("created quinn endpoint");

        // the size of this channel must be large because the producer can be on
        // a different thread than the consumer, and can produce a lot of events
        // in a short time
        let (events_sender, _events_receiver) = broadcast::channel(512);
        let events = events_sender.clone();
        let cancel_token = CancellationToken::new();

        debug!("rpc listening on: {:?}", self.rpc_endpoint.local_addr());

        let (internal_rpc, controller) = quic_rpc::transport::flume::connection(1);
        let rt2 = rt.clone();
        let rt3 = rt.clone();
        let inner = Arc::new(NodeInner {
            db: self.db,
            endpoint: endpoint.clone(),
            keypair: self.keypair,
            events,
            controller,
            cancel_token,
            rt,
        });
        let task = {
            let handler = RpcHandler {
                inner: inner.clone(),
            };
            rt2.main().spawn(async move {
                Self::run(
                    endpoint,
                    events_sender,
                    handler,
                    self.rpc_endpoint,
                    internal_rpc,
                    self.custom_get_handler,
                    self.auth_handler,
                    rt3,
                )
                .await
            })
        };
        let node = Node {
            inner,
            task: task.map_err(Arc::new).boxed().shared(),
        };

        // Wait for a single endpoint update, to make sure
        // we found some endpoints
        tokio::time::timeout(ENDPOINT_WAIT, async move {
            endpoints_update_r.recv_async().await
        })
        .await
        .context("waiting for endpoint")??;

        Ok(node)
    }

    #[allow(clippy::too_many_arguments)]
    async fn run(
        server: MagicEndpoint,
        events: broadcast::Sender<Event>,
        handler: RpcHandler<D>,
        rpc: E,
        internal_rpc: impl ServiceEndpoint<ProviderService>,
        custom_get_handler: C,
        auth_handler: A,
        rt: runtime::Handle,
    ) {
        let rpc = RpcServer::new(rpc);
        let internal_rpc = RpcServer::new(internal_rpc);
        if let Ok((ipv4, ipv6)) = server.local_addr() {
            debug!(
                "listening at: {}{}",
                ipv4,
                ipv6.map(|addr| format!(" and {addr}")).unwrap_or_default()
            );
        }
        let cancel_token = handler.inner.cancel_token.clone();
        loop {
            tokio::select! {
                biased;
                _ = cancel_token.cancelled() => break,
                // handle rpc requests. This will do nothing if rpc is not configured, since
                // accept is just a pending future.
                request = rpc.accept() => {
                    match request {
                        Ok((msg, chan)) => {
                            handle_rpc_request(msg, chan, &handler, &rt);
                        }
                        Err(e) => {
                            tracing::info!("rpc request error: {:?}", e);
                        }
                    }
                },
                // handle internal rpc requests.
                request = internal_rpc.accept() => {
                    match request {
                        Ok((msg, chan)) => {
                            handle_rpc_request(msg, chan, &handler, &rt);
                        }
                        Err(_) => {
                            tracing::info!("last controller dropped, shutting down");
                            break;
                        }
                    }
                },
                // handle incoming p2p connections
                Some(mut connecting) = server.accept() => {

                    let alpn = match get_alpn(&mut connecting).await {
                        Ok(alpn) => alpn,
                        Err(err) => {
                            tracing::error!("invalid handshake: {:?}", err);
                            continue;
                        }
                    };
                    if alpn.as_bytes() == iroh_bytes::P2P_ALPN.as_ref() {
                        let db = handler.inner.db.clone();
                        let events = MappedSender(events.clone());
                        let custom_get_handler = custom_get_handler.clone();
                        let auth_handler = auth_handler.clone();
                        let rt2 = rt.clone();
                        rt.main().spawn(iroh_bytes::provider::handle_connection(connecting, db, events, custom_get_handler, auth_handler, rt2));
                    } else {
                        tracing::error!("unknown protocol: {}", alpn);
                        continue;
                    }
                }
                else => break,
            }
        }

        // Closing the Endpoint is the equivalent of calling Connection::close on all
        // connections: Operations will immediately fail with
        // ConnectionError::LocallyClosed.  All streams are interrupted, this is not
        // graceful.
        let error_code = Closed::ProviderTerminating;
        server
            .close(error_code.into(), error_code.reason())
            .await
            .ok();
    }
}

async fn get_alpn(connecting: &mut quinn::Connecting) -> Result<String> {
    let data = connecting.handshake_data().await?;
    match data.downcast::<quinn::crypto::rustls::HandshakeData>() {
        Ok(data) => match data.protocol {
            Some(protocol) => std::string::String::from_utf8(protocol).map_err(Into::into),
            None => anyhow::bail!("no ALPN protocol available"),
        },
        Err(_) => anyhow::bail!("unknown handshake type"),
    }
}

#[derive(Debug, Clone)]
struct MappedSender(broadcast::Sender<Event>);

impl iroh_bytes::provider::EventSender for MappedSender {
    fn send(&self, event: iroh_bytes::provider::Event) -> Option<iroh_bytes::provider::Event> {
        match self.0.send(Event::ByteProvide(event)) {
            Ok(_) => None,
            Err(broadcast::error::SendError(Event::ByteProvide(e))) => Some(e),
        }
    }
}

/// A server which implements the iroh node.
///
/// Clients can connect to this server and requests hashes from it.
///
/// The only way to create this is by using the [`Builder::spawn`].  [`Node::builder`]
/// is a shorthand to create a suitable [`Builder`].
///
/// This runs a tokio task which can be aborted and joined if desired.  To join the task
/// await the [`Node`] struct directly, it will complete when the task completes.  If
/// this is dropped the node task is not stopped but keeps running.
#[derive(Debug, Clone)]
pub struct Node<D: BaoMap> {
    inner: Arc<NodeInner<D>>,
    task: Shared<BoxFuture<'static, Result<(), Arc<JoinError>>>>,
}

#[derive(Debug)]
struct NodeInner<D> {
    db: D,
    endpoint: MagicEndpoint,
    keypair: Keypair,
    events: broadcast::Sender<Event>,
    cancel_token: CancellationToken,
    controller: FlumeConnection<ProviderResponse, ProviderRequest>,
    rt: runtime::Handle,
}

/// Events emitted by the [`Node`] informing about the current status.
#[derive(Debug, Clone)]
pub enum Event {
    ByteProvide(iroh_bytes::provider::Event),
}

impl<D: BaoReadonlyDb> Node<D> {
    /// Returns a new builder for the [`Node`].
    ///
    /// Once the done with the builder call [`Builder::spawn`] to create the node.
    pub fn builder(db: D) -> Builder<D> {
        Builder::with_db(db)
    }

    /// The address on which the node socket is bound.
    ///
    /// Note that this could be an unspecified address, if you need an address on which you
    /// can contact the node consider using [`Node::local_endpoint_addresses`].  However the
    /// port will always be the concrete port.
    pub fn local_address(&self) -> Result<Vec<SocketAddr>> {
        self.inner.local_address()
    }

    /// Lists the local endpoint of this node.
    pub async fn local_endpoints(&self) -> Result<Vec<Endpoint>> {
        self.inner.local_endpoints().await
    }

    /// Convenience method to get just the addr part of [`Node::local_endpoints`].
    pub async fn local_endpoint_addresses(&self) -> Result<Vec<SocketAddr>> {
        self.inner.local_endpoint_addresses().await
    }

    /// Returns the [`PeerId`] of the node.
    pub fn peer_id(&self) -> PeerId {
        self.inner.keypair.public().into()
    }

    /// Subscribe to [`Event`]s emitted from the node, informing about connections and
    /// progress.
    pub fn subscribe(&self) -> broadcast::Receiver<Event> {
        self.inner.events.subscribe()
    }

    /// Returns a handle that can be used to do RPC calls to the node internally.
    pub fn controller(
        &self,
    ) -> RpcClient<ProviderService, impl ServiceConnection<ProviderService>> {
        RpcClient::new(self.inner.controller.clone())
    }

    /// Return a single token containing everything needed to get a hash.
    ///
    /// See [`Ticket`] for more details of how it can be used.
    pub async fn ticket(&self, hash: Hash, token: Option<RequestToken>) -> Result<Ticket> {
        // TODO: Verify that the hash exists in the db?
        let addrs = self.local_endpoint_addresses().await?;
        Ticket::new(hash, self.peer_id(), addrs, token)
    }

    /// Aborts the node.
    ///
    /// This does not gracefully terminate currently: all connections are closed and
    /// anything in-transit is lost.  The task will stop running and awaiting this
    /// [`Node`] will complete.
    ///
    /// The shutdown behaviour will become more graceful in the future.
    pub fn shutdown(&self) {
        self.inner.cancel_token.cancel();
    }

    /// Returns a token that can be used to cancel the node.
    pub fn cancel_token(&self) -> CancellationToken {
        self.inner.cancel_token.clone()
    }
}

impl<D: BaoMap> NodeInner<D> {
    async fn local_endpoints(&self) -> Result<Vec<Endpoint>> {
        self.endpoint.local_endpoints().await
    }

    async fn local_endpoint_addresses(&self) -> Result<Vec<SocketAddr>> {
        let endpoints = self.local_endpoints().await?;
        Ok(endpoints.into_iter().map(|x| x.addr).collect())
    }

    fn local_address(&self) -> Result<Vec<SocketAddr>> {
        let (v4, v6) = self.endpoint.local_addr()?;
        let mut addrs = vec![v4];
        if let Some(v6) = v6 {
            addrs.push(v6);
        }
        Ok(addrs)
    }
}

/// The future completes when the spawned tokio task finishes.
impl<D: BaoMap> Future for Node<D> {
    type Output = Result<(), Arc<JoinError>>;

    fn poll(mut self: Pin<&mut Self>, cx: &mut std::task::Context<'_>) -> Poll<Self::Output> {
        Pin::new(&mut self.task).poll(cx)
    }
}

#[derive(Debug, Clone)]
struct RpcHandler<D> {
    inner: Arc<NodeInner<D>>,
}

<<<<<<< HEAD
impl<D: BaoDb> RpcHandler<D> {
=======
impl<D: BaoMap + BaoReadonlyDb> RpcHandler<D> {
>>>>>>> 04c7247c
    fn rt(&self) -> runtime::Handle {
        self.inner.rt.clone()
    }

    fn list_blobs(
        self,
        _msg: ListBlobsRequest,
    ) -> impl Stream<Item = ListBlobsResponse> + Send + 'static {
        use bao_tree::io::fsm::Outboard;

        let db = self.inner.db.clone();
        futures::stream::iter(db.blobs()).filter_map(move |hash| {
            let db = db.clone();
            async move {
                let entry = db.get(&hash)?;
                let hash = entry.hash().into();
                let size = entry.outboard().await.ok()?.tree().size().0;
                let path = "".to_owned();
                Some(ListBlobsResponse { hash, size, path })
            }
        })
    }

    fn list_collections(
        self,
        _msg: ListCollectionsRequest,
    ) -> impl Stream<Item = ListCollectionsResponse> + Send + 'static {
        let db = self.inner.db.clone();
        let local = self.inner.rt.local_pool().clone();
        let roots = db.roots();
        futures::stream::iter(roots).filter_map(move |hash| {
            let db = db.clone();
            let local = local.clone();
            async move {
                let entry = db.get(&hash)?;
                let data = local
                    .spawn_pinned(|| async move {
                        let mut reader = entry.data_reader().await.ok()?;
                        reader.read_to_end().await.ok()
                    })
                    .await
                    .ok()??;
                let collection = Collection::from_bytes(&data).ok()?;
                Some(ListCollectionsResponse {
                    hash,
                    total_blobs_count: collection.blobs().len(),
                    total_blobs_size: collection.total_blobs_size(),
                })
            }
        })
    }

    /// Invoke validate on the database and stream out the result
    fn validate(
        self,
        _msg: ValidateRequest,
    ) -> impl Stream<Item = ValidateProgress> + Send + 'static {
        let (tx, rx) = mpsc::channel(1);
        let tx2 = tx.clone();
        let db = self.inner.db.clone();
        self.rt().main().spawn(async move {
            if let Err(e) = db.validate(tx).await {
                tx2.send(ValidateProgress::Abort(e.into())).await.unwrap();
            }
        });
        tokio_stream::wrappers::ReceiverStream::new(rx)
    }

    fn provide(self, msg: ProvideRequest) -> impl Stream<Item = ProvideProgress> {
        let (tx, rx) = mpsc::channel(1);
        let tx2 = tx.clone();
        self.rt().main().spawn(async move {
            if let Err(e) = self.provide0(msg, tx).await {
                tx2.send(ProvideProgress::Abort(e.into())).await.unwrap();
            }
        });
        tokio_stream::wrappers::ReceiverStream::new(rx)
    }

    async fn share0(self, msg: ShareRequest, co: &Co<ShareProgress>) -> anyhow::Result<()> {
        let local = self.inner.rt.local_pool().clone();
        let db = self.inner.db.clone();
        if msg.single {
            if false && self.inner.db.get(&msg.hash).is_some() {
                co.yield_(ShareProgress::AllDone).await;
            } else {
                let vfs = db.vfs().clone();
                let name_hint = msg.hash.as_bytes();
                let data = vfs.create(name_hint, Purpose::Data).await?;
                let outboard = vfs.create(name_hint, Purpose::Outboard).await?;
                let conn = self
                    .inner
                    .endpoint
                    .connect(msg.peer, &iroh_bytes::P2P_ALPN, &msg.addrs)
                    .await?;
                let hash = msg.hash;
                local
                    .spawn_pinned(move || async move {
                        let of = vfs.open_write(outboard.clone()).await?;
                        let mut df = vfs.open_write(data.clone()).await?;
                        let request = get_response_machine::AtInitial::new(
                            conn,
                            iroh_bytes::protocol::Request::Get(GetRequest::single(msg.hash)),
                        );
                        let next = request.next().await?;
                        let ConnectedNext::StartRoot(start) = next.next().await? else {
                        anyhow::bail!("expected StartRoot");
                    };
                        let end = start
                            .next()
                            .write_all_with_outboard(&mut Some(of), &mut df)
                            .await?;
                        let EndBlobNext::Closing(end) = end.next() else {
                        anyhow::bail!("expected Closing");
                    };
                        let _stats = end.next().await?;
                        db.insert(hash, data, Some(outboard)).await?;
                        anyhow::Ok(())
                    })
                    .await
                    .unwrap()
                    .unwrap();
            }
        } else {
            co.yield_(ShareProgress::Abort(
                anyhow::anyhow!("not implemented").into(),
            ))
            .await;
        }
        Ok(())
    }

    fn share(self, msg: ShareRequest) -> impl Stream<Item = ShareProgress> {
        genawaiter::sync::Gen::new(|co| async move {
            if let Err(cause) = self.share0(msg, &co).await {
                co.yield_(ShareProgress::Abort(cause.into())).await;
            }
        })
    }

    async fn provide0(
        self,
        msg: ProvideRequest,
        progress: tokio::sync::mpsc::Sender<ProvideProgress>,
    ) -> anyhow::Result<()> {
        let root = msg.path;
        anyhow::ensure!(
            root.is_dir() || root.is_file(),
            "path must be either a Directory or a File"
        );
        let data_sources = iroh_bytes::provider::create_data_sources(root)?;
        // create the collection
        // todo: provide feedback for progress
        let (db, hash) = iroh_bytes::provider::collection::create_collection(
            data_sources,
            Progress::new(progress),
        )
        .await?;

        // todo: generify this
        // for now provide will only work if D is a Database
        let boxed_db: Box<dyn Any> = Box::new(self.inner.db.clone());
        if let Some(current) = boxed_db.downcast_ref::<Database>().cloned() {
            current.union_with(db);
        }

        if let Err(e) = self.inner.events.send(Event::ByteProvide(
            iroh_bytes::provider::Event::CollectionAdded { hash },
        )) {
            warn!("failed to send CollectionAdded event: {:?}", e);
        };

        Ok(())
    }
    async fn version(self, _: VersionRequest) -> VersionResponse {
        VersionResponse {
            version: env!("CARGO_PKG_VERSION").to_string(),
        }
    }
    async fn id(self, _: IdRequest) -> IdResponse {
        IdResponse {
            peer_id: Box::new(self.inner.keypair.public().into()),
            listen_addrs: self
                .inner
                .local_endpoint_addresses()
                .await
                .unwrap_or_default(),
            version: env!("CARGO_PKG_VERSION").to_string(),
        }
    }
    async fn addrs(self, _: AddrsRequest) -> AddrsResponse {
        AddrsResponse {
            addrs: self
                .inner
                .local_endpoint_addresses()
                .await
                .unwrap_or_default(),
        }
    }
    async fn shutdown(self, request: ShutdownRequest) {
        if request.force {
            tracing::info!("hard shutdown requested");
            std::process::exit(0);
        } else {
            // trigger a graceful shutdown
            tracing::info!("graceful shutdown requested");
            self.inner.cancel_token.cancel();
        }
    }
    fn watch(self, _: WatchRequest) -> impl Stream<Item = WatchResponse> {
        futures::stream::unfold((), |()| async move {
            tokio::time::sleep(HEALTH_POLL_WAIT).await;
            Some((
                WatchResponse {
                    version: env!("CARGO_PKG_VERSION").to_string(),
                },
                (),
            ))
        })
    }
}

<<<<<<< HEAD
fn handle_rpc_request<D: BaoDb, C: ServiceEndpoint<ProviderService>>(
=======
fn handle_rpc_request<D: BaoReadonlyDb, C: ServiceEndpoint<ProviderService>>(
>>>>>>> 04c7247c
    msg: ProviderRequest,
    chan: RpcChannel<ProviderService, C>,
    handler: &RpcHandler<D>,
    rt: &runtime::Handle,
) {
    let handler = handler.clone();
    rt.main().spawn(async move {
        use ProviderRequest::*;
        match msg {
            ListBlobs(msg) => {
                chan.server_streaming(msg, handler, RpcHandler::list_blobs)
                    .await
            }
            ListCollections(msg) => {
                chan.server_streaming(msg, handler, RpcHandler::list_collections)
                    .await
            }
            Provide(msg) => {
                chan.server_streaming(msg, handler, RpcHandler::provide)
                    .await
            }
            Share(msg) => chan.server_streaming(msg, handler, RpcHandler::share).await,
            Watch(msg) => chan.server_streaming(msg, handler, RpcHandler::watch).await,
            Version(msg) => chan.rpc(msg, handler, RpcHandler::version).await,
            Id(msg) => chan.rpc(msg, handler, RpcHandler::id).await,
            Addrs(msg) => chan.rpc(msg, handler, RpcHandler::addrs).await,
            Shutdown(msg) => chan.rpc(msg, handler, RpcHandler::shutdown).await,
            Validate(msg) => {
                chan.server_streaming(msg, handler, RpcHandler::validate)
                    .await
            }
        }
    });
}

/// Create a [`quinn::ServerConfig`] with the given keypair and limits.
pub fn make_server_config(
    keypair: &Keypair,
    max_streams: u64,
    max_connections: u32,
    alpn_protocols: Vec<Vec<u8>>,
) -> anyhow::Result<quinn::ServerConfig> {
    let tls_server_config = tls::make_server_config(keypair, alpn_protocols, false)?;
    let mut server_config = quinn::ServerConfig::with_crypto(Arc::new(tls_server_config));
    let mut transport_config = quinn::TransportConfig::default();
    transport_config
        .max_concurrent_bidi_streams(max_streams.try_into()?)
        .max_concurrent_uni_streams(0u32.into());

    server_config
        .transport_config(Arc::new(transport_config))
        .concurrent_connections(max_connections);
    Ok(server_config)
}

/// Use a single token of opaque bytes to authorize all requests
#[derive(Debug, Clone)]
pub struct StaticTokenAuthHandler {
    token: Option<RequestToken>,
}

impl StaticTokenAuthHandler {
    pub fn new(token: Option<RequestToken>) -> Self {
        Self { token }
    }
}

impl<D> RequestAuthorizationHandler<D> for StaticTokenAuthHandler {
    fn authorize(
        &self,
        _db: D,
        token: Option<RequestToken>,
        _request: &Request,
    ) -> BoxFuture<'static, anyhow::Result<()>> {
        match &self.token {
            None => async move {
                if let Some(token) = token {
                    anyhow::bail!(
                        "no authorization handler defined, but token was provided: {:?}",
                        token
                    );
                }
                Ok(())
            }
            .boxed(),
            Some(expect) => {
                let expect = expect.clone();
                async move {
                    match token {
                        Some(token) => {
                            if token == expect {
                                Ok(())
                            } else {
                                anyhow::bail!("invalid token")
                            }
                        }
                        None => anyhow::bail!("no token provided"),
                    }
                }
                .boxed()
            }
        }
    }
}

#[cfg(test)]
mod tests {
    use anyhow::bail;
    use futures::StreamExt;
    use std::collections::HashMap;
    use std::net::Ipv4Addr;
    use std::path::Path;

    use super::*;

    /// Pick up the tokio runtime from the thread local and add a
    /// thread per core runtime.
    fn test_runtime() -> runtime::Handle {
        runtime::Handle::from_currrent(1).unwrap()
    }

    #[tokio::test]
    async fn test_ticket_multiple_addrs() {
        let rt = test_runtime();
        let readme = Path::new(env!("CARGO_MANIFEST_DIR")).join("README.md");
        let (db, hash) = iroh_bytes::provider::create_collection(vec![readme.into()])
            .await
            .unwrap();
        let node = Node::builder(db)
            .bind_addr((Ipv4Addr::UNSPECIFIED, 0).into())
            .runtime(&rt)
            .spawn()
            .await
            .unwrap();
        let _drop_guard = node.cancel_token().drop_guard();
        let ticket = node.ticket(hash, None).await.unwrap();
        println!("addrs: {:?}", ticket.addrs());
        assert!(!ticket.addrs().is_empty());
    }

    #[tokio::test]
    async fn test_node_add_collection_event() -> Result<()> {
        let db = Database::from(HashMap::new());
        let node = Builder::with_db(db)
            .bind_addr((Ipv4Addr::UNSPECIFIED, 0).into())
            .runtime(&test_runtime())
            .spawn()
            .await?;

        let _drop_guard = node.cancel_token().drop_guard();

        let mut events = node.subscribe();
        let provide_handle = tokio::spawn(async move {
            while let Ok(msg) = events.recv().await {
                if let Event::ByteProvide(iroh_bytes::provider::Event::CollectionAdded { hash }) =
                    msg
                {
                    return Some(hash);
                }
            }
            None
        });

        let got_hash = tokio::time::timeout(Duration::from_secs(1), async move {
            let mut stream = node
                .controller()
                .server_streaming(ProvideRequest {
                    path: Path::new(env!("CARGO_MANIFEST_DIR")).join("README.md"),
                })
                .await?;

            while let Some(item) = stream.next().await {
                match item? {
                    ProvideProgress::AllDone { hash } => {
                        return Ok(hash);
                    }
                    ProvideProgress::Abort(e) => {
                        bail!("Error while adding data: {e}");
                    }
                    _ => {}
                }
            }
            bail!("stream ended without providing data");
        })
        .await
        .context("timeout")?
        .context("get failed")?;

        let event_hash = provide_handle.await?.expect("missing collection event");
        assert_eq!(got_hash, event_hash);

        Ok(())
    }
}<|MERGE_RESOLUTION|>--- conflicted
+++ resolved
@@ -18,26 +18,17 @@
 use anyhow::{Context, Result};
 use futures::future::{BoxFuture, Shared};
 use futures::{FutureExt, Stream, StreamExt, TryFutureExt};
-<<<<<<< HEAD
 use genawaiter::sync::Co;
 use iroh_bytes::blobs::Collection;
 use iroh_bytes::get::get_response_machine::{self, ConnectedNext, EndBlobNext};
 use iroh_bytes::protocol::GetRequest;
-use iroh_bytes::provider::database::{BaoDb, BaoMap, BaoMapEntry, BaoReadonlyDb, Purpose, Vfs};
+use iroh_bytes::provider::database::{
+    BaoDb, BaoMap, BaoMapEntry, BaoReadonlyDb, Database, Purpose, Vfs, VfsId,
+};
 use iroh_bytes::provider::{RequestAuthorizationHandler, ShareProgress};
 use iroh_bytes::{
-    protocol::Closed,
-    provider::{CustomGetHandler, Database, ProvideProgress, Ticket, ValidateProgress},
-=======
-use iroh_bytes::{
-    blobs::Collection,
     protocol::{Closed, Request, RequestToken},
-    provider::{
-        database::{BaoMap, BaoMapEntry, BaoReadonlyDb},
-        CustomGetHandler, Database, ProvideProgress, RequestAuthorizationHandler, Ticket,
-        ValidateProgress,
-    },
->>>>>>> 04c7247c
+    provider::{CustomGetHandler, ProvideProgress, Ticket, ValidateProgress},
     runtime,
     util::{Hash, Progress},
 };
@@ -121,11 +112,7 @@
 
 impl<E, C, A, D> Builder<D, E, C, A>
 where
-<<<<<<< HEAD
     D: BaoDb,
-=======
-    D: BaoReadonlyDb,
->>>>>>> 04c7247c
     E: ServiceEndpoint<ProviderService>,
     C: CustomGetHandler<D>,
     A: RequestAuthorizationHandler<D>,
@@ -559,11 +546,7 @@
     inner: Arc<NodeInner<D>>,
 }
 
-<<<<<<< HEAD
 impl<D: BaoDb> RpcHandler<D> {
-=======
-impl<D: BaoMap + BaoReadonlyDb> RpcHandler<D> {
->>>>>>> 04c7247c
     fn rt(&self) -> runtime::Handle {
         self.inner.rt.clone()
     }
@@ -643,6 +626,36 @@
         tokio_stream::wrappers::ReceiverStream::new(rx)
     }
 
+    async fn get_bytes(
+        db: D,
+        outboard_id: VfsId<D>,
+        data_id: VfsId<D>,
+        conn: quinn::Connection,
+        msg: GetRequest,
+    ) -> anyhow::Result<()> {
+        let vfs = db.vfs();
+        let of = vfs.open_write(&outboard_id).await?;
+        let mut df = vfs.open_write(&data_id).await?;
+        let request = get_response_machine::AtInitial::new(
+            conn,
+            iroh_bytes::protocol::Request::Get(GetRequest::single(msg.hash)),
+        );
+        let next = request.next().await?;
+        let ConnectedNext::StartRoot(start) = next.next().await? else {
+        anyhow::bail!("expected StartRoot");
+    };
+        let end = start
+            .next()
+            .write_all_with_outboard(&mut Some(of), &mut df)
+            .await?;
+        let EndBlobNext::Closing(end) = end.next() else {
+        anyhow::bail!("expected Closing");
+    };
+        let _stats = end.next().await?;
+        db.insert(msg.hash, data_id, Some(outboard_id)).await?;
+        anyhow::Ok(())
+    }
+
     async fn share0(self, msg: ShareRequest, co: &Co<ShareProgress>) -> anyhow::Result<()> {
         let local = self.inner.rt.local_pool().clone();
         let db = self.inner.db.clone();
@@ -652,8 +665,8 @@
             } else {
                 let vfs = db.vfs().clone();
                 let name_hint = msg.hash.as_bytes();
-                let data = vfs.create(name_hint, Purpose::Data).await?;
-                let outboard = vfs.create(name_hint, Purpose::Outboard).await?;
+                let data = vfs.create(name_hint, Purpose::Data, false).await?;
+                let outboard = vfs.create(name_hint, Purpose::Outboard, false).await?;
                 let conn = self
                     .inner
                     .endpoint
@@ -662,8 +675,8 @@
                 let hash = msg.hash;
                 local
                     .spawn_pinned(move || async move {
-                        let of = vfs.open_write(outboard.clone()).await?;
-                        let mut df = vfs.open_write(data.clone()).await?;
+                        let of = vfs.open_write(&outboard).await?;
+                        let mut df = vfs.open_write(&data).await?;
                         let request = get_response_machine::AtInitial::new(
                             conn,
                             iroh_bytes::protocol::Request::Get(GetRequest::single(msg.hash)),
@@ -786,11 +799,7 @@
     }
 }
 
-<<<<<<< HEAD
 fn handle_rpc_request<D: BaoDb, C: ServiceEndpoint<ProviderService>>(
-=======
-fn handle_rpc_request<D: BaoReadonlyDb, C: ServiceEndpoint<ProviderService>>(
->>>>>>> 04c7247c
     msg: ProviderRequest,
     chan: RpcChannel<ProviderService, C>,
     handler: &RpcHandler<D>,
@@ -900,6 +909,7 @@
 mod tests {
     use anyhow::bail;
     use futures::StreamExt;
+    use iroh_bytes::provider::database::Database;
     use std::collections::HashMap;
     use std::net::Ipv4Addr;
     use std::path::Path;
