use std::{collections::HashMap, time::Duration};

use anyhow::{Context, Result};
use clap::Parser;
use iroh::{
    commands::{init_metrics_collection, Cli},
    config::{iroh_config_path, Config, CONFIG_FILE_NAME, ENV_PREFIX},
};
use tracing_subscriber::{prelude::*, EnvFilter};

fn main() -> Result<()> {
    let rt = tokio::runtime::Builder::new_multi_thread()
        .thread_name("main-runtime")
        .worker_threads(2)
        .enable_all()
        .build()?;
    rt.block_on(main_impl())?;
    // give the runtime some time to finish, but do not wait indefinitely.
    // there are cases where the a runtime thread is blocked doing io.
    // e.g. reading from stdin.
    rt.shutdown_timeout(Duration::from_millis(500));
    Ok(())
}

async fn main_impl() -> Result<()> {
    let tokio = tokio::runtime::Handle::current();
    let tpc = tokio_util::task::LocalPoolHandle::new(num_cpus::get());
    let rt = iroh::bytes::runtime::Handle::new(tokio, tpc);
    tracing_subscriber::registry()
        .with(tracing_subscriber::fmt::layer().with_writer(std::io::stderr))
        .with(EnvFilter::from_default_env())
        .init();

    let cli = Cli::parse();

    let config_path = iroh_config_path(CONFIG_FILE_NAME).context("invalid config path")?;
    let sources = [Some(config_path.as_path()), cli.cfg.as_deref()];
    let config = Config::load(
        // potential config files
        &sources,
        // env var prefix for this config
        ENV_PREFIX,
        // map of present command line arguments
        // args.make_overrides_map(),
        HashMap::<String, String>::new(),
    )?;

    #[cfg(feature = "metrics")]
    let metrics_fut = init_metrics_collection(cli.metrics_addr, &rt);

    let r = cli.run(&rt, &config).await;

    #[cfg(feature = "metrics")]
    if let Some(metrics_fut) = metrics_fut {
        metrics_fut.abort();
        drop(metrics_fut);
    }
    r
<<<<<<< HEAD
}

async fn provide(
    db: Database,
    addr: SocketAddr,
    key: Option<PathBuf>,
    keylog: bool,
    rpc_port: Option<u16>,
    dm: Option<DerpMap>,
    rt: &iroh::bytes::runtime::Handle,
) -> Result<Node<Database>> {
    let keypair = get_keypair(key).await?;

    let mut builder = Node::builder(db).keylog(keylog);
    if let Some(dm) = dm {
        builder = builder.derp_map(dm);
    }
    let builder = builder.bind_addr(addr).runtime(rt);

    let provider = if let Some(rpc_port) = rpc_port {
        let rpc_endpoint = make_rpc_endpoint(&keypair, rpc_port)?;
        builder
            .rpc_endpoint(rpc_endpoint)
            .keypair(keypair)
            .spawn()
            .await?
    } else {
        builder.keypair(keypair).spawn().await?
    };

    let eps = provider.local_endpoints().await?;
    println!("Listening addresses:");
    for ep in eps {
        println!("  {}", ep.addr);
    }
    println!("PeerID: {}", provider.peer_id());
    println!();
    Ok(provider)
}

fn make_rpc_endpoint(
    keypair: &Keypair,
    rpc_port: u16,
) -> Result<impl ServiceEndpoint<ProviderService>> {
    let rpc_addr = SocketAddr::V4(SocketAddrV4::new(Ipv4Addr::LOCALHOST, rpc_port));
    let rpc_quinn_endpoint = quinn::Endpoint::server(
        iroh::node::make_server_config(
            keypair,
            MAX_RPC_STREAMS,
            MAX_RPC_CONNECTIONS,
            vec![RPC_ALPN.to_vec()],
        )?,
        rpc_addr,
    )?;
    let rpc_endpoint =
        QuinnServerEndpoint::<ProviderRequest, ProviderResponse>::new(rpc_quinn_endpoint)?;
    Ok(rpc_endpoint)
}

async fn get_keypair(key: Option<PathBuf>) -> Result<Keypair> {
    match key {
        Some(key_path) => {
            if key_path.exists() {
                let keystr = tokio::fs::read(key_path).await?;
                let keypair = Keypair::try_from_openssh(keystr)?;
                Ok(keypair)
            } else {
                let keypair = Keypair::generate();
                let ser_key = keypair.to_openssh()?;
                if let Some(parent) = key_path.parent() {
                    tokio::fs::create_dir_all(parent).await?;
                }
                tokio::fs::write(key_path, ser_key).await?;
                Ok(keypair)
            }
        }
        None => {
            // No path provided, just generate one
            Ok(Keypair::generate())
        }
    }
}

#[derive(Debug)]
enum GetInteractive {
    Ticket {
        ticket: Ticket,
        keylog: bool,
        derp_map: Option<DerpMap>,
    },
    Hash {
        hash: Hash,
        opts: get::Options,
        single: bool,
    },
}

impl GetInteractive {
    fn hash(&self) -> Hash {
        match self {
            GetInteractive::Ticket { ticket, .. } => ticket.hash(),
            GetInteractive::Hash { hash, .. } => *hash,
        }
    }

    fn single(&self) -> bool {
        match self {
            GetInteractive::Ticket { .. } => false,
            GetInteractive::Hash { single, .. } => *single,
        }
    }
}

fn make_download_pb() -> ProgressBar {
    let pb = ProgressBar::hidden();
    pb.enable_steady_tick(std::time::Duration::from_millis(50));
    pb.set_style(
        ProgressStyle::with_template(PROGRESS_STYLE)
            .unwrap()
            .with_key(
                "eta",
                |state: &ProgressState, w: &mut dyn std::fmt::Write| {
                    write!(w, "{:.1}s", state.eta().as_secs_f64()).unwrap()
                },
            )
            .progress_chars("#>-"),
    );
    pb
}

fn init_download_progress(pb: &ProgressBar, count: u64, missing_bytes: u64) {
    progress!("{} Downloading ...", style("[3/3]").bold().dim());
    progress!(
        "  {} file(s) with total transfer size {}",
        count,
        HumanBytes(missing_bytes)
    );
    pb.set_length(missing_bytes);
    pb.reset();
    pb.set_draw_target(ProgressDrawTarget::stderr());
}

/// Get a single file
async fn get_to_file_single(
    get: GetInteractive,
    out_dir: PathBuf,
    temp_dir: PathBuf,
) -> Result<()> {
    let hash = get.hash();
    progress!("Fetching: {}", Blake3Cid::new(hash));
    progress!("{} Connecting ...", style("[1/3]").bold().dim());

    let name = Blake3Cid::new(hash).to_string();
    // range I am missing for the 1 file I am downloading
    let range = get_missing_range(&get.hash(), name.as_str(), &temp_dir, &out_dir)?;
    if range.is_all() {
        tokio::fs::create_dir_all(&temp_dir)
            .await
            .context("unable to create directory {temp_dir}")?;
        tokio::fs::create_dir_all(&out_dir)
            .await
            .context("Unable to create directory {out_dir}")?;
    }
    let query = RangeSpecSeq::new([range]);
    let pb = make_download_pb();

    // collection info, in case we won't get a callback with is_root
    let collection_info = Some((1, 0));

    let request = GetRequest::new(get.hash(), query).into();
    let response = match get {
        GetInteractive::Ticket {
            ticket,
            keylog,
            derp_map,
        } => get::run_ticket(&ticket, request, keylog, derp_map).await?,
        GetInteractive::Hash { opts, .. } => get::run(request, opts).await?,
    };
    let connected = response.next().await?;
    progress!("{} Requesting ...", style("[2/3]").bold().dim());
    if let Some((count, missing_bytes)) = collection_info {
        init_download_progress(&pb, count, missing_bytes);
    }
    let ConnectedNext::StartRoot(curr) = connected.next().await? else {
        anyhow::bail!("Unexpected StartChild or Closing");
    };
    let header = curr.next();
    let final_path = out_dir.join(&name);
    let tempname = hash.to_hex();
    let data_path = temp_dir.join(format!("{tempname}.data.part"));
    let outboard_path = temp_dir.join(format!("{tempname}.outboard.part"));
    let data_path_2 = data_path.clone();
    let mut data_file = FileAdapter::create(move || {
        std::fs::OpenOptions::new()
            .write(true)
            .create(true)
            .open(&data_path_2)
    })
    .await?;
    tracing::debug!("piping data to {:?} and {:?}", data_path, outboard_path);
    let (curr, size) = header.next().await?;
    pb.set_length(size);
    let mut outboard_file = if size > 0 {
        let outboard_path = outboard_path.clone();
        let outboard_file = FileAdapter::create(move || {
            std::fs::OpenOptions::new()
                .write(true)
                .create(true)
                .open(&outboard_path)
        })
        .await?;
        Some(outboard_file)
    } else {
        None
    };
    let curr = curr
        .write_all_with_outboard(&mut outboard_file, &mut data_file)
        .await?;
    // Flush the data file first, it is the only thing that matters at this point
    data_file.sync().await?;
    drop(data_file);

    // Rename temp file, to target name
    // once this is done, the file is considered complete
    tokio::fs::rename(data_path, final_path).await?;
    if let Some(mut outboard_file) = outboard_file.take() {
        // not sure if we have to do this
        outboard_file.sync().await?;
        // delete the outboard file
        tokio::fs::remove_file(outboard_path).await?;
    }
    let EndBlobNext::Closing(finishing) = curr.next() else {
        anyhow::bail!("Unexpected StartChild or MoreChildren");
    };
    let stats = finishing.next().await?;
    tokio::fs::remove_dir_all(temp_dir).await?;
    pb.finish_and_clear();
    progress!(
        "Transferred {} in {}, {}/s",
        HumanBytes(stats.bytes_read),
        HumanDuration(stats.elapsed),
        HumanBytes((stats.bytes_read as f64 / stats.elapsed.as_secs_f64()) as u64)
    );

    Ok(())
}

/// Get into a file or directory
async fn get_to_dir_multi(get: GetInteractive, out_dir: PathBuf, temp_dir: PathBuf) -> Result<()> {
    let hash = get.hash();
    progress!("Fetching: {}", Blake3Cid::new(hash));
    progress!("{} Connecting ...", style("[1/3]").bold().dim());
    let (query, collection) = get_missing_ranges(get.hash(), &out_dir, &temp_dir)?;
    let collection = collection.map(|x| x.into_inner()).unwrap_or_default();

    let pb = make_download_pb();

    // collection info, in case we won't get a callback with is_root
    let collection_info = if collection.is_empty() {
        None
    } else {
        Some((collection.len() as u64, 0))
    };

    let request = GetRequest::new(get.hash(), query).into();
    let response = match get {
        GetInteractive::Ticket {
            ticket,
            keylog,
            derp_map,
        } => get::run_ticket(&ticket, request, keylog, derp_map).await?,
        GetInteractive::Hash { opts, .. } => get::run(request, opts).await?,
    };
    let connected = response.next().await?;
    progress!("{} Requesting ...", style("[2/3]").bold().dim());
    if let Some((count, missing_bytes)) = collection_info {
        init_download_progress(&pb, count, missing_bytes);
    }
    let (mut next, collection) = match connected.next().await? {
        ConnectedNext::StartRoot(curr) => {
            tokio::fs::create_dir_all(&temp_dir)
                .await
                .context("unable to create directory {temp_dir}")?;
            tokio::fs::create_dir_all(&out_dir)
                .await
                .context("Unable to create directory {out_dir}")?;
            let curr = curr.next();
            let (curr, collection_data) = curr.concatenate_into_vec().await?;
            let collection = Collection::from_bytes(&collection_data)?;
            init_download_progress(
                &pb,
                collection.total_entries(),
                collection.total_blobs_size(),
            );
            tokio::fs::write(get_data_path(&temp_dir, hash), collection_data).await?;
            (curr.next(), collection.into_inner())
        }
        ConnectedNext::StartChild(start_child) => {
            (EndBlobNext::MoreChildren(start_child), collection)
        }
        ConnectedNext::Closing(finish) => (EndBlobNext::Closing(finish), collection),
    };
    // read all the children
    let finishing = loop {
        let start = match next {
            EndBlobNext::MoreChildren(sc) => sc,
            EndBlobNext::Closing(finish) => break finish,
        };
        let child_offset = start.child_offset() as usize;
        let blob = match collection.get(child_offset) {
            Some(blob) => blob,
            None => break start.finish(),
        };

        let hash = blob.hash;
        let name = &blob.name;
        let name = if name.is_empty() {
            PathBuf::from(hash.to_string())
        } else {
            pathbuf_from_name(name)
        };
        pb.set_message(format!("Receiving '{}'...", name.display()));
        pb.reset();
        let header = start.next(blob.hash);

        let curr = {
            let final_path = out_dir.join(&name);
            let tempname = hash.to_hex();
            let data_path = temp_dir.join(format!("{tempname}.data.part"));
            let outboard_path = temp_dir.join(format!("{tempname}.outboard.part"));
            let data_path_2 = data_path.clone();
            let data_file = FileAdapter::create(move || {
                std::fs::OpenOptions::new()
                    .write(true)
                    .create(true)
                    .open(&data_path_2)
            })
            .await?;
            tracing::debug!("piping data to {data_path:?} and {outboard_path:?}");
            let (curr, size) = header.next().await?;
            pb.set_length(size);
            let mut outboard_file = if size > 0 {
                let outboard_path = outboard_path.clone();
                let outboard_file = FileAdapter::create(move || {
                    std::fs::OpenOptions::new()
                        .write(true)
                        .create(true)
                        .open(&outboard_path)
                })
                .await?;
                Some(outboard_file)
            } else {
                None
            };

            let (on_write, mut receive_on_write) = mpsc::channel(1);
            let pb2 = pb.clone();
            // create task that updates the progress bar
            let progress_task = tokio::task::spawn(async move {
                while let Some((offset, _)) = receive_on_write.recv().await {
                    pb2.set_position(offset);
                }
            });
            let mut data_file = ProgressSliceWriter::new(data_file, on_write);
            let curr = curr
                .write_all_with_outboard(&mut outboard_file, &mut data_file)
                .await?;
            // Flush the data file first, it is the only thing that matters at this point
            data_file.sync().await?;
            drop(data_file);
            // wait for the progress task to finish, only after dropping the ProgressSliceWriter
            progress_task.await.ok();
            tokio::fs::create_dir_all(
                final_path
                    .parent()
                    .context("final path should have parent")?,
            )
            .await?;
            // Rename temp file, to target name
            // once this is done, the file is considered complete
            tokio::fs::rename(data_path, final_path).await?;
            if let Some(mut outboard_file) = outboard_file.take() {
                // not sure if we have to do this
                outboard_file.sync().await?;
                // delete the outboard file
                tokio::fs::remove_file(outboard_path).await?;
            }
            curr
        };
        pb.finish();
        next = curr.next();
    };
    let stats = finishing.next().await?;
    tokio::fs::remove_dir_all(temp_dir).await?;
    pb.finish_and_clear();
    progress!(
        "Transferred {} in {}, {}/s",
        HumanBytes(stats.bytes_read),
        HumanDuration(stats.elapsed),
        HumanBytes((stats.bytes_read as f64 / stats.elapsed.as_secs_f64()) as u64)
    );

    Ok(())
}

/// Get into a file or directory
async fn get_to_dir(get: GetInteractive, out_dir: PathBuf) -> Result<()> {
    let single = get.single();
    let temp_dir = out_dir.join(".iroh-tmp");
    if single {
        get_to_file_single(get, out_dir, temp_dir).await
    } else {
        get_to_dir_multi(get, out_dir, temp_dir).await
    }
}

async fn get_to_stdout_single(curr: get::get_response_machine::AtStartRoot) -> Result<get::Stats> {
    let curr = curr.next();
    let mut handle = ConcatenateSliceWriter::new(tokio::io::stdout());
    let curr = curr.write_all(&mut handle).await?;
    let EndBlobNext::Closing(curr) = curr.next() else {
        anyhow::bail!("expected end of stream")
    };
    Ok(curr.next().await?)
}

async fn get_to_stdout_multi(
    curr: get::get_response_machine::AtStartRoot,
    pb: ProgressBar,
) -> Result<get::Stats> {
    let (mut next, collection) = {
        let curr = curr.next();
        let (curr, collection_data) = curr.concatenate_into_vec().await?;
        let collection = Collection::from_bytes(&collection_data)?;
        let count = collection.total_entries();
        let missing_bytes = collection.total_blobs_size();
        progress!("{} Downloading ...", style("[3/3]").bold().dim());
        progress!(
            "  {} file(s) with total transfer size {}",
            count,
            HumanBytes(missing_bytes)
        );
        pb.set_length(missing_bytes);
        pb.reset();
        pb.set_draw_target(ProgressDrawTarget::stderr());
        (curr.next(), collection.into_inner())
    };
    // read all the children
    let finishing = loop {
        let start = match next {
            EndBlobNext::MoreChildren(sc) => sc,
            EndBlobNext::Closing(finish) => break finish,
        };
        let child_offset = start.child_offset() as usize;
        let blob = match collection.get(child_offset) {
            Some(blob) => blob,
            None => break start.finish(),
        };

        let hash = blob.hash;
        let name = &blob.name;
        let name = if name.is_empty() {
            PathBuf::from(hash.to_string())
        } else {
            pathbuf_from_name(name)
        };
        pb.set_message(format!("Receiving '{}'...", name.display()));
        pb.reset();
        let header = start.next(blob.hash);
        let (on_write, mut receive_on_write) = mpsc::channel(1);
        let pb2 = pb.clone();
        // create task that updates the progress bar
        let progress_task = tokio::task::spawn(async move {
            while let Some((offset, _)) = receive_on_write.recv().await {
                pb2.set_position(offset);
            }
        });
        let mut writer =
            ProgressSliceWriter::new(ConcatenateSliceWriter::new(tokio::io::stdout()), on_write);
        let curr = header.write_all(&mut writer).await?;
        drop(writer);
        // wait for the progress task to finish, only after dropping the writer
        progress_task.await.ok();
        pb.finish();
        next = curr.next();
    };
    Ok(finishing.next().await?)
}

/// get to stdout, no resume possible
async fn get_to_stdout(get: GetInteractive) -> Result<()> {
    let hash = get.hash();
    let single = get.single();
    progress!("Fetching: {}", Blake3Cid::new(hash));
    progress!("{} Connecting ...", style("[1/3]").bold().dim());
    let query = if single {
        // just get the entire first item
        RangeSpecSeq::new([RangeSet2::all()])
    } else {
        // get everything (collection and children)
        RangeSpecSeq::all()
    };

    let pb = make_download_pb();
    let request = GetRequest::new(get.hash(), query).into();
    let response = match get {
        GetInteractive::Ticket {
            ticket,
            keylog,
            derp_map,
        } => get::run_ticket(&ticket, request, keylog, derp_map).await?,
        GetInteractive::Hash { opts, .. } => get::run(request, opts).await?,
    };
    let connected = response.next().await?;
    progress!("{} Requesting ...", style("[2/3]").bold().dim());
    let ConnectedNext::StartRoot(curr) = connected.next().await? else {
        anyhow::bail!("expected root to be present");
    };
    let stats = if single {
        get_to_stdout_single(curr).await?
    } else {
        get_to_stdout_multi(curr, pb.clone()).await?
    };
    pb.finish_and_clear();
    progress!(
        "Transferred {} in {}, {}/s",
        HumanBytes(stats.bytes_read),
        HumanDuration(stats.elapsed),
        HumanBytes((stats.bytes_read as f64 / stats.elapsed.as_secs_f64()) as u64)
    );

    Ok(())
}

async fn get_interactive(get: GetInteractive, out_dir: Option<PathBuf>) -> Result<()> {
    if let Some(out_dir) = out_dir {
        get_to_dir(get, out_dir).await
    } else {
        get_to_stdout(get).await
    }
=======
>>>>>>> de43b59d
}<|MERGE_RESOLUTION|>--- conflicted
+++ resolved
@@ -56,547 +56,4 @@
         drop(metrics_fut);
     }
     r
-<<<<<<< HEAD
-}
-
-async fn provide(
-    db: Database,
-    addr: SocketAddr,
-    key: Option<PathBuf>,
-    keylog: bool,
-    rpc_port: Option<u16>,
-    dm: Option<DerpMap>,
-    rt: &iroh::bytes::runtime::Handle,
-) -> Result<Node<Database>> {
-    let keypair = get_keypair(key).await?;
-
-    let mut builder = Node::builder(db).keylog(keylog);
-    if let Some(dm) = dm {
-        builder = builder.derp_map(dm);
-    }
-    let builder = builder.bind_addr(addr).runtime(rt);
-
-    let provider = if let Some(rpc_port) = rpc_port {
-        let rpc_endpoint = make_rpc_endpoint(&keypair, rpc_port)?;
-        builder
-            .rpc_endpoint(rpc_endpoint)
-            .keypair(keypair)
-            .spawn()
-            .await?
-    } else {
-        builder.keypair(keypair).spawn().await?
-    };
-
-    let eps = provider.local_endpoints().await?;
-    println!("Listening addresses:");
-    for ep in eps {
-        println!("  {}", ep.addr);
-    }
-    println!("PeerID: {}", provider.peer_id());
-    println!();
-    Ok(provider)
-}
-
-fn make_rpc_endpoint(
-    keypair: &Keypair,
-    rpc_port: u16,
-) -> Result<impl ServiceEndpoint<ProviderService>> {
-    let rpc_addr = SocketAddr::V4(SocketAddrV4::new(Ipv4Addr::LOCALHOST, rpc_port));
-    let rpc_quinn_endpoint = quinn::Endpoint::server(
-        iroh::node::make_server_config(
-            keypair,
-            MAX_RPC_STREAMS,
-            MAX_RPC_CONNECTIONS,
-            vec![RPC_ALPN.to_vec()],
-        )?,
-        rpc_addr,
-    )?;
-    let rpc_endpoint =
-        QuinnServerEndpoint::<ProviderRequest, ProviderResponse>::new(rpc_quinn_endpoint)?;
-    Ok(rpc_endpoint)
-}
-
-async fn get_keypair(key: Option<PathBuf>) -> Result<Keypair> {
-    match key {
-        Some(key_path) => {
-            if key_path.exists() {
-                let keystr = tokio::fs::read(key_path).await?;
-                let keypair = Keypair::try_from_openssh(keystr)?;
-                Ok(keypair)
-            } else {
-                let keypair = Keypair::generate();
-                let ser_key = keypair.to_openssh()?;
-                if let Some(parent) = key_path.parent() {
-                    tokio::fs::create_dir_all(parent).await?;
-                }
-                tokio::fs::write(key_path, ser_key).await?;
-                Ok(keypair)
-            }
-        }
-        None => {
-            // No path provided, just generate one
-            Ok(Keypair::generate())
-        }
-    }
-}
-
-#[derive(Debug)]
-enum GetInteractive {
-    Ticket {
-        ticket: Ticket,
-        keylog: bool,
-        derp_map: Option<DerpMap>,
-    },
-    Hash {
-        hash: Hash,
-        opts: get::Options,
-        single: bool,
-    },
-}
-
-impl GetInteractive {
-    fn hash(&self) -> Hash {
-        match self {
-            GetInteractive::Ticket { ticket, .. } => ticket.hash(),
-            GetInteractive::Hash { hash, .. } => *hash,
-        }
-    }
-
-    fn single(&self) -> bool {
-        match self {
-            GetInteractive::Ticket { .. } => false,
-            GetInteractive::Hash { single, .. } => *single,
-        }
-    }
-}
-
-fn make_download_pb() -> ProgressBar {
-    let pb = ProgressBar::hidden();
-    pb.enable_steady_tick(std::time::Duration::from_millis(50));
-    pb.set_style(
-        ProgressStyle::with_template(PROGRESS_STYLE)
-            .unwrap()
-            .with_key(
-                "eta",
-                |state: &ProgressState, w: &mut dyn std::fmt::Write| {
-                    write!(w, "{:.1}s", state.eta().as_secs_f64()).unwrap()
-                },
-            )
-            .progress_chars("#>-"),
-    );
-    pb
-}
-
-fn init_download_progress(pb: &ProgressBar, count: u64, missing_bytes: u64) {
-    progress!("{} Downloading ...", style("[3/3]").bold().dim());
-    progress!(
-        "  {} file(s) with total transfer size {}",
-        count,
-        HumanBytes(missing_bytes)
-    );
-    pb.set_length(missing_bytes);
-    pb.reset();
-    pb.set_draw_target(ProgressDrawTarget::stderr());
-}
-
-/// Get a single file
-async fn get_to_file_single(
-    get: GetInteractive,
-    out_dir: PathBuf,
-    temp_dir: PathBuf,
-) -> Result<()> {
-    let hash = get.hash();
-    progress!("Fetching: {}", Blake3Cid::new(hash));
-    progress!("{} Connecting ...", style("[1/3]").bold().dim());
-
-    let name = Blake3Cid::new(hash).to_string();
-    // range I am missing for the 1 file I am downloading
-    let range = get_missing_range(&get.hash(), name.as_str(), &temp_dir, &out_dir)?;
-    if range.is_all() {
-        tokio::fs::create_dir_all(&temp_dir)
-            .await
-            .context("unable to create directory {temp_dir}")?;
-        tokio::fs::create_dir_all(&out_dir)
-            .await
-            .context("Unable to create directory {out_dir}")?;
-    }
-    let query = RangeSpecSeq::new([range]);
-    let pb = make_download_pb();
-
-    // collection info, in case we won't get a callback with is_root
-    let collection_info = Some((1, 0));
-
-    let request = GetRequest::new(get.hash(), query).into();
-    let response = match get {
-        GetInteractive::Ticket {
-            ticket,
-            keylog,
-            derp_map,
-        } => get::run_ticket(&ticket, request, keylog, derp_map).await?,
-        GetInteractive::Hash { opts, .. } => get::run(request, opts).await?,
-    };
-    let connected = response.next().await?;
-    progress!("{} Requesting ...", style("[2/3]").bold().dim());
-    if let Some((count, missing_bytes)) = collection_info {
-        init_download_progress(&pb, count, missing_bytes);
-    }
-    let ConnectedNext::StartRoot(curr) = connected.next().await? else {
-        anyhow::bail!("Unexpected StartChild or Closing");
-    };
-    let header = curr.next();
-    let final_path = out_dir.join(&name);
-    let tempname = hash.to_hex();
-    let data_path = temp_dir.join(format!("{tempname}.data.part"));
-    let outboard_path = temp_dir.join(format!("{tempname}.outboard.part"));
-    let data_path_2 = data_path.clone();
-    let mut data_file = FileAdapter::create(move || {
-        std::fs::OpenOptions::new()
-            .write(true)
-            .create(true)
-            .open(&data_path_2)
-    })
-    .await?;
-    tracing::debug!("piping data to {:?} and {:?}", data_path, outboard_path);
-    let (curr, size) = header.next().await?;
-    pb.set_length(size);
-    let mut outboard_file = if size > 0 {
-        let outboard_path = outboard_path.clone();
-        let outboard_file = FileAdapter::create(move || {
-            std::fs::OpenOptions::new()
-                .write(true)
-                .create(true)
-                .open(&outboard_path)
-        })
-        .await?;
-        Some(outboard_file)
-    } else {
-        None
-    };
-    let curr = curr
-        .write_all_with_outboard(&mut outboard_file, &mut data_file)
-        .await?;
-    // Flush the data file first, it is the only thing that matters at this point
-    data_file.sync().await?;
-    drop(data_file);
-
-    // Rename temp file, to target name
-    // once this is done, the file is considered complete
-    tokio::fs::rename(data_path, final_path).await?;
-    if let Some(mut outboard_file) = outboard_file.take() {
-        // not sure if we have to do this
-        outboard_file.sync().await?;
-        // delete the outboard file
-        tokio::fs::remove_file(outboard_path).await?;
-    }
-    let EndBlobNext::Closing(finishing) = curr.next() else {
-        anyhow::bail!("Unexpected StartChild or MoreChildren");
-    };
-    let stats = finishing.next().await?;
-    tokio::fs::remove_dir_all(temp_dir).await?;
-    pb.finish_and_clear();
-    progress!(
-        "Transferred {} in {}, {}/s",
-        HumanBytes(stats.bytes_read),
-        HumanDuration(stats.elapsed),
-        HumanBytes((stats.bytes_read as f64 / stats.elapsed.as_secs_f64()) as u64)
-    );
-
-    Ok(())
-}
-
-/// Get into a file or directory
-async fn get_to_dir_multi(get: GetInteractive, out_dir: PathBuf, temp_dir: PathBuf) -> Result<()> {
-    let hash = get.hash();
-    progress!("Fetching: {}", Blake3Cid::new(hash));
-    progress!("{} Connecting ...", style("[1/3]").bold().dim());
-    let (query, collection) = get_missing_ranges(get.hash(), &out_dir, &temp_dir)?;
-    let collection = collection.map(|x| x.into_inner()).unwrap_or_default();
-
-    let pb = make_download_pb();
-
-    // collection info, in case we won't get a callback with is_root
-    let collection_info = if collection.is_empty() {
-        None
-    } else {
-        Some((collection.len() as u64, 0))
-    };
-
-    let request = GetRequest::new(get.hash(), query).into();
-    let response = match get {
-        GetInteractive::Ticket {
-            ticket,
-            keylog,
-            derp_map,
-        } => get::run_ticket(&ticket, request, keylog, derp_map).await?,
-        GetInteractive::Hash { opts, .. } => get::run(request, opts).await?,
-    };
-    let connected = response.next().await?;
-    progress!("{} Requesting ...", style("[2/3]").bold().dim());
-    if let Some((count, missing_bytes)) = collection_info {
-        init_download_progress(&pb, count, missing_bytes);
-    }
-    let (mut next, collection) = match connected.next().await? {
-        ConnectedNext::StartRoot(curr) => {
-            tokio::fs::create_dir_all(&temp_dir)
-                .await
-                .context("unable to create directory {temp_dir}")?;
-            tokio::fs::create_dir_all(&out_dir)
-                .await
-                .context("Unable to create directory {out_dir}")?;
-            let curr = curr.next();
-            let (curr, collection_data) = curr.concatenate_into_vec().await?;
-            let collection = Collection::from_bytes(&collection_data)?;
-            init_download_progress(
-                &pb,
-                collection.total_entries(),
-                collection.total_blobs_size(),
-            );
-            tokio::fs::write(get_data_path(&temp_dir, hash), collection_data).await?;
-            (curr.next(), collection.into_inner())
-        }
-        ConnectedNext::StartChild(start_child) => {
-            (EndBlobNext::MoreChildren(start_child), collection)
-        }
-        ConnectedNext::Closing(finish) => (EndBlobNext::Closing(finish), collection),
-    };
-    // read all the children
-    let finishing = loop {
-        let start = match next {
-            EndBlobNext::MoreChildren(sc) => sc,
-            EndBlobNext::Closing(finish) => break finish,
-        };
-        let child_offset = start.child_offset() as usize;
-        let blob = match collection.get(child_offset) {
-            Some(blob) => blob,
-            None => break start.finish(),
-        };
-
-        let hash = blob.hash;
-        let name = &blob.name;
-        let name = if name.is_empty() {
-            PathBuf::from(hash.to_string())
-        } else {
-            pathbuf_from_name(name)
-        };
-        pb.set_message(format!("Receiving '{}'...", name.display()));
-        pb.reset();
-        let header = start.next(blob.hash);
-
-        let curr = {
-            let final_path = out_dir.join(&name);
-            let tempname = hash.to_hex();
-            let data_path = temp_dir.join(format!("{tempname}.data.part"));
-            let outboard_path = temp_dir.join(format!("{tempname}.outboard.part"));
-            let data_path_2 = data_path.clone();
-            let data_file = FileAdapter::create(move || {
-                std::fs::OpenOptions::new()
-                    .write(true)
-                    .create(true)
-                    .open(&data_path_2)
-            })
-            .await?;
-            tracing::debug!("piping data to {data_path:?} and {outboard_path:?}");
-            let (curr, size) = header.next().await?;
-            pb.set_length(size);
-            let mut outboard_file = if size > 0 {
-                let outboard_path = outboard_path.clone();
-                let outboard_file = FileAdapter::create(move || {
-                    std::fs::OpenOptions::new()
-                        .write(true)
-                        .create(true)
-                        .open(&outboard_path)
-                })
-                .await?;
-                Some(outboard_file)
-            } else {
-                None
-            };
-
-            let (on_write, mut receive_on_write) = mpsc::channel(1);
-            let pb2 = pb.clone();
-            // create task that updates the progress bar
-            let progress_task = tokio::task::spawn(async move {
-                while let Some((offset, _)) = receive_on_write.recv().await {
-                    pb2.set_position(offset);
-                }
-            });
-            let mut data_file = ProgressSliceWriter::new(data_file, on_write);
-            let curr = curr
-                .write_all_with_outboard(&mut outboard_file, &mut data_file)
-                .await?;
-            // Flush the data file first, it is the only thing that matters at this point
-            data_file.sync().await?;
-            drop(data_file);
-            // wait for the progress task to finish, only after dropping the ProgressSliceWriter
-            progress_task.await.ok();
-            tokio::fs::create_dir_all(
-                final_path
-                    .parent()
-                    .context("final path should have parent")?,
-            )
-            .await?;
-            // Rename temp file, to target name
-            // once this is done, the file is considered complete
-            tokio::fs::rename(data_path, final_path).await?;
-            if let Some(mut outboard_file) = outboard_file.take() {
-                // not sure if we have to do this
-                outboard_file.sync().await?;
-                // delete the outboard file
-                tokio::fs::remove_file(outboard_path).await?;
-            }
-            curr
-        };
-        pb.finish();
-        next = curr.next();
-    };
-    let stats = finishing.next().await?;
-    tokio::fs::remove_dir_all(temp_dir).await?;
-    pb.finish_and_clear();
-    progress!(
-        "Transferred {} in {}, {}/s",
-        HumanBytes(stats.bytes_read),
-        HumanDuration(stats.elapsed),
-        HumanBytes((stats.bytes_read as f64 / stats.elapsed.as_secs_f64()) as u64)
-    );
-
-    Ok(())
-}
-
-/// Get into a file or directory
-async fn get_to_dir(get: GetInteractive, out_dir: PathBuf) -> Result<()> {
-    let single = get.single();
-    let temp_dir = out_dir.join(".iroh-tmp");
-    if single {
-        get_to_file_single(get, out_dir, temp_dir).await
-    } else {
-        get_to_dir_multi(get, out_dir, temp_dir).await
-    }
-}
-
-async fn get_to_stdout_single(curr: get::get_response_machine::AtStartRoot) -> Result<get::Stats> {
-    let curr = curr.next();
-    let mut handle = ConcatenateSliceWriter::new(tokio::io::stdout());
-    let curr = curr.write_all(&mut handle).await?;
-    let EndBlobNext::Closing(curr) = curr.next() else {
-        anyhow::bail!("expected end of stream")
-    };
-    Ok(curr.next().await?)
-}
-
-async fn get_to_stdout_multi(
-    curr: get::get_response_machine::AtStartRoot,
-    pb: ProgressBar,
-) -> Result<get::Stats> {
-    let (mut next, collection) = {
-        let curr = curr.next();
-        let (curr, collection_data) = curr.concatenate_into_vec().await?;
-        let collection = Collection::from_bytes(&collection_data)?;
-        let count = collection.total_entries();
-        let missing_bytes = collection.total_blobs_size();
-        progress!("{} Downloading ...", style("[3/3]").bold().dim());
-        progress!(
-            "  {} file(s) with total transfer size {}",
-            count,
-            HumanBytes(missing_bytes)
-        );
-        pb.set_length(missing_bytes);
-        pb.reset();
-        pb.set_draw_target(ProgressDrawTarget::stderr());
-        (curr.next(), collection.into_inner())
-    };
-    // read all the children
-    let finishing = loop {
-        let start = match next {
-            EndBlobNext::MoreChildren(sc) => sc,
-            EndBlobNext::Closing(finish) => break finish,
-        };
-        let child_offset = start.child_offset() as usize;
-        let blob = match collection.get(child_offset) {
-            Some(blob) => blob,
-            None => break start.finish(),
-        };
-
-        let hash = blob.hash;
-        let name = &blob.name;
-        let name = if name.is_empty() {
-            PathBuf::from(hash.to_string())
-        } else {
-            pathbuf_from_name(name)
-        };
-        pb.set_message(format!("Receiving '{}'...", name.display()));
-        pb.reset();
-        let header = start.next(blob.hash);
-        let (on_write, mut receive_on_write) = mpsc::channel(1);
-        let pb2 = pb.clone();
-        // create task that updates the progress bar
-        let progress_task = tokio::task::spawn(async move {
-            while let Some((offset, _)) = receive_on_write.recv().await {
-                pb2.set_position(offset);
-            }
-        });
-        let mut writer =
-            ProgressSliceWriter::new(ConcatenateSliceWriter::new(tokio::io::stdout()), on_write);
-        let curr = header.write_all(&mut writer).await?;
-        drop(writer);
-        // wait for the progress task to finish, only after dropping the writer
-        progress_task.await.ok();
-        pb.finish();
-        next = curr.next();
-    };
-    Ok(finishing.next().await?)
-}
-
-/// get to stdout, no resume possible
-async fn get_to_stdout(get: GetInteractive) -> Result<()> {
-    let hash = get.hash();
-    let single = get.single();
-    progress!("Fetching: {}", Blake3Cid::new(hash));
-    progress!("{} Connecting ...", style("[1/3]").bold().dim());
-    let query = if single {
-        // just get the entire first item
-        RangeSpecSeq::new([RangeSet2::all()])
-    } else {
-        // get everything (collection and children)
-        RangeSpecSeq::all()
-    };
-
-    let pb = make_download_pb();
-    let request = GetRequest::new(get.hash(), query).into();
-    let response = match get {
-        GetInteractive::Ticket {
-            ticket,
-            keylog,
-            derp_map,
-        } => get::run_ticket(&ticket, request, keylog, derp_map).await?,
-        GetInteractive::Hash { opts, .. } => get::run(request, opts).await?,
-    };
-    let connected = response.next().await?;
-    progress!("{} Requesting ...", style("[2/3]").bold().dim());
-    let ConnectedNext::StartRoot(curr) = connected.next().await? else {
-        anyhow::bail!("expected root to be present");
-    };
-    let stats = if single {
-        get_to_stdout_single(curr).await?
-    } else {
-        get_to_stdout_multi(curr, pb.clone()).await?
-    };
-    pb.finish_and_clear();
-    progress!(
-        "Transferred {} in {}, {}/s",
-        HumanBytes(stats.bytes_read),
-        HumanDuration(stats.elapsed),
-        HumanBytes((stats.bytes_read as f64 / stats.elapsed.as_secs_f64()) as u64)
-    );
-
-    Ok(())
-}
-
-async fn get_interactive(get: GetInteractive, out_dir: Option<PathBuf>) -> Result<()> {
-    if let Some(out_dir) = out_dir {
-        get_to_dir(get, out_dir).await
-    } else {
-        get_to_stdout(get).await
-    }
-=======
->>>>>>> de43b59d
 }