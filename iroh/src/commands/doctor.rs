//! Tool to get information about the current network environment of a node,
//! and to test connectivity to specific other nodes.
use std::{
    collections::HashMap,
    net::SocketAddr,
    num::NonZeroU16,
    time::{Duration, Instant},
};

use crate::config::{iroh_config_path, iroh_data_root, Config, CONFIG_FILE_NAME, ENV_PREFIX};

use anyhow::Context;
use clap::Subcommand;
use indicatif::{HumanBytes, MultiProgress, ProgressBar};
use iroh::util::progress::ProgressWriter;
use iroh_net::{
    config,
    defaults::{DEFAULT_DERP_STUN_PORT, TEST_REGION_ID},
    derp::{DerpMap, UseIpv4, UseIpv6},
    key::node::SecretKey,
    netcheck, portmapper,
    tls::{Keypair, PeerId, PublicKey},
    MagicEndpoint,
};
use postcard::experimental::max_size::MaxSize;
use serde::{Deserialize, Serialize};
use tokio::{io::AsyncWriteExt, sync};

use iroh_metrics::core::Core;
use iroh_net::metrics::MagicsockMetrics;

#[derive(Debug, Clone, derive_more::Display)]
pub enum PrivateKey {
    /// Generate random private key
    Random,
    /// Use local private key
    Local,
    /// Explicitly specify a private key
    Hex(String),
}

impl std::str::FromStr for PrivateKey {
    type Err = anyhow::Error;

    fn from_str(s: &str) -> Result<Self, Self::Err> {
        let s_lower = s.to_ascii_lowercase();
        Ok(if s_lower == "random" {
            PrivateKey::Random
        } else if s_lower == "local" {
            PrivateKey::Local
        } else {
            PrivateKey::Hex(s.to_string())
        })
    }
}

#[derive(Subcommand, Debug, Clone)]
#[allow(clippy::large_enum_variant)]
pub enum Commands {
    /// Report on the current network environment, using either an explicitly provided stun host
    /// or the settings from the config file.
    Report {
        /// Explicitly provided stun host. If provided, this will disable derp and just do stun.
        #[clap(long)]
        stun_host: Option<String>,
        /// The port of the STUN server.
        #[clap(long, default_value_t = DEFAULT_DERP_STUN_PORT)]
        stun_port: u16,
    },
    /// Wait for incoming requests from iroh doctor connect
    Accept {
        /// Our own private key, in hex. If not specified, the locally configured key will be used.
        #[clap(long, default_value_t = PrivateKey::Local)]
        private_key: PrivateKey,

        /// Number of bytes to send to the remote for each test
        #[clap(long, default_value_t = 1024 * 1024 * 16)]
        size: u64,

        /// Number of iterations to run the test for. If not specified, the test will run forever.
        #[clap(long)]
        iterations: Option<u64>,

        /// Use a local derp relay
        #[clap(long)]
        local_derper: bool,
    },
    /// Connect to an iroh doctor accept node.
    Connect {
        /// hex peer id of the node to connect to
        dial: String,

        /// One or more remote endpoints to use when dialing
        #[clap(long)]
        remote_endpoint: Vec<SocketAddr>,

        /// Our own private key, in hex. If not specified, a random key will be generated.
        #[clap(long, default_value_t = PrivateKey::Random)]
        private_key: PrivateKey,

        /// Use a local derp relay
        ///
        /// Overrides the `derp_region` field.
        #[clap(long)]
        local_derper: bool,

        /// The DERP region the peer you are dialing can be found on.
        ///
        /// If `local_derper` is true, this field is ignored.
        ///
        /// When `None`, or if attempting to dial an unknown region, no hole punching can occur.
        ///
        /// Default is `None`.
        #[clap(long)]
        derp_region: Option<u16>,
    },
    /// Probe the port mapping protocols.
    PortMapProbe {
        /// Whether to enable UPnP.
        #[clap(long)]
        enable_upnp: bool,
        /// Whether to enable PCP.
        #[clap(long)]
        enable_pcp: bool,
        /// Whether to enable NAT-PMP.
        #[clap(long)]
        enable_nat_pmp: bool,
    },
    /// Attempt to get a port mapping to the given local port.
    PortMap {
<<<<<<< HEAD
        /// Protocol to use for port mapping. One of ["upnp", "nat_pmp", "pcp"].
=======
        /// Protocol to use for port mapping. One of ["upnp", "pcp"].
>>>>>>> f671aa50
        protocol: String,
        /// Local port to get a mapping.
        local_port: NonZeroU16,
        /// How long to wait for an external port to be ready in seconds.
        #[clap(long, default_value_t = 10)]
        timeout_secs: u64,
    },
    /// Get the latencies of the different DERP regions
    ///
    /// Tests the latencies of the default DERP regions and nodes. To test custom regions or nodes,
    /// adjust the [`Config`].
    DerpRegions,
}

#[derive(Debug, Serialize, Deserialize, MaxSize)]
enum TestStreamRequest {
    Echo { bytes: u64 },
    Drain { bytes: u64 },
    Send { bytes: u64, block_size: u32 },
}

struct TestConfig {
    size: u64,
    iterations: Option<u64>,
}

fn update_pb(
    task: &'static str,
    pb: ProgressBar,
    total_bytes: u64,
    mut updates: sync::mpsc::Receiver<u64>,
) -> tokio::task::JoinHandle<()> {
    pb.set_message(task);
    pb.set_position(0);
    pb.set_length(total_bytes);
    tokio::spawn(async move {
        while let Some(position) = updates.recv().await {
            pb.set_position(position);
        }
    })
}

/// handle a test stream request
async fn handle_test_request(
    mut send: quinn::SendStream,
    mut recv: quinn::RecvStream,
    gui: &Gui,
) -> anyhow::Result<()> {
    let mut buf = [0u8; TestStreamRequest::POSTCARD_MAX_SIZE];
    recv.read_exact(&mut buf).await?;
    let request: TestStreamRequest = postcard::from_bytes(&buf)?;
    match request {
        TestStreamRequest::Echo { bytes } => {
            // copy the stream back
            let (mut send, updates) = ProgressWriter::new(&mut send);
            let t0 = Instant::now();
            let progress = update_pb("echo", gui.pb.clone(), bytes, updates);
            tokio::io::copy(&mut recv, &mut send).await?;
            let elapsed = t0.elapsed();
            drop(send);
            progress.await?;
            gui.set_echo(bytes, elapsed);
        }
        TestStreamRequest::Drain { bytes } => {
            // drain the stream
            let (mut send, updates) = ProgressWriter::new(tokio::io::sink());
            let progress = update_pb("recv", gui.pb.clone(), bytes, updates);
            let t0 = Instant::now();
            tokio::io::copy(&mut recv, &mut send).await?;
            let elapsed = t0.elapsed();
            drop(send);
            progress.await?;
            gui.set_recv(bytes, elapsed);
        }
        TestStreamRequest::Send { bytes, block_size } => {
            // send the requested number of bytes, in blocks of the requested size
            let (mut send, updates) = ProgressWriter::new(&mut send);
            let progress = update_pb("send", gui.pb.clone(), bytes, updates);
            let t0 = Instant::now();
            send_blocks(&mut send, bytes, block_size).await?;
            drop(send);
            let elapsed = t0.elapsed();
            progress.await?;
            gui.set_send(bytes, elapsed);
        }
    }
    send.finish().await?;
    Ok(())
}

async fn send_blocks(
    mut send: impl tokio::io::AsyncWrite + Unpin,
    total_bytes: u64,
    block_size: u32,
) -> anyhow::Result<()> {
    // send the requested number of bytes, in blocks of the requested size
    let buf = vec![0u8; block_size as usize];
    let mut remaining = total_bytes;
    while remaining > 0 {
        let n = remaining.min(block_size as u64);
        send.write_all(&buf[..n as usize]).await?;
        remaining -= n;
    }
    Ok(())
}

async fn report(stun_host: Option<String>, stun_port: u16, config: &Config) -> anyhow::Result<()> {
    let port_mapper = portmapper::Client::default().await;
    let mut client = netcheck::Client::new(Some(port_mapper)).await?;

    let dm = match stun_host {
        Some(host_name) => {
            let url = host_name.parse()?;
            // creating a derp map from host name and stun port
            DerpMap::default_from_node(url, stun_port, UseIpv4::TryDns, UseIpv6::TryDns, 0)
        }
        None => config.derp_map().expect("derp map not configured"),
    };
    println!("getting report using derp map {dm:#?}");

    let r = client.get_report(dm, None, None).await?;
    println!("{r:#?}");
    Ok(())
}

/// Contain all the gui state
struct Gui {
    #[allow(dead_code)]
    mp: MultiProgress,
    pb: ProgressBar,
    #[allow(dead_code)]
    counters: ProgressBar,
    send_pb: ProgressBar,
    recv_pb: ProgressBar,
    echo_pb: ProgressBar,
    counter_task: Option<tokio::task::JoinHandle<()>>,
}

impl Gui {
    fn new() -> Self {
        let mp = MultiProgress::new();
        mp.set_draw_target(indicatif::ProgressDrawTarget::stderr());
        let pb = indicatif::ProgressBar::hidden();
        let counters = mp.add(ProgressBar::hidden());
        let send_pb = mp.add(ProgressBar::hidden());
        let recv_pb = mp.add(ProgressBar::hidden());
        let echo_pb = mp.add(ProgressBar::hidden());
        let style = indicatif::ProgressStyle::default_bar()
            .template("{msg}")
            .unwrap();
        send_pb.set_style(style.clone());
        recv_pb.set_style(style.clone());
        echo_pb.set_style(style.clone());
        counters.set_style(style);
        let pb = mp.add(pb);
        pb.enable_steady_tick(Duration::from_millis(100));
        pb.set_style(indicatif::ProgressStyle::default_bar()
            .template("{spinner:.green} [{bar:80.cyan/blue}] {msg} {bytes}/{total_bytes} ({bytes_per_sec})").unwrap()
            .progress_chars("█▉▊▋▌▍▎▏ "));
        let counters2 = counters.clone();
        let counter_task = tokio::spawn(async move {
            loop {
                Self::update_counters(&counters2);
                tokio::time::sleep(Duration::from_millis(100)).await;
            }
        });
        Self {
            mp,
            pb,
            counters,
            send_pb,
            recv_pb,
            echo_pb,
            counter_task: Some(counter_task),
        }
    }

    fn update_counters(target: &ProgressBar) {
        if let Some(core) = Core::get() {
            let metrics = core.get_collector::<MagicsockMetrics>().unwrap();
            tracing::error!("metrics enabled");
            let send_ipv4 = HumanBytes(metrics.send_ipv4.get());
            let send_ipv6 = HumanBytes(metrics.send_ipv6.get());
            let send_derp = HumanBytes(metrics.send_derp.get());
            let recv_data_derp = HumanBytes(metrics.recv_data_derp.get());
            let recv_data_ipv4 = HumanBytes(metrics.recv_data_ipv4.get());
            let recv_data_ipv6 = HumanBytes(metrics.recv_data_ipv6.get());
            let text = format!(
                r#"Counters

Derp:
  send: {send_derp}
  recv: {recv_data_derp}
Ipv4:
  send: {send_ipv4}
  recv: {recv_data_ipv4}
Ipv6:
  send: {send_ipv6}
  recv: {recv_data_ipv6}
"#,
            );
            target.set_message(text);
        }
    }

    fn set_send(&self, b: u64, d: Duration) {
        Self::set_bench_speed(&self.send_pb, "send", b, d);
    }

    fn set_recv(&self, b: u64, d: Duration) {
        Self::set_bench_speed(&self.recv_pb, "recv", b, d);
    }

    fn set_echo(&self, b: u64, d: Duration) {
        Self::set_bench_speed(&self.echo_pb, "echo", b, d);
    }

    fn set_bench_speed(pb: &ProgressBar, text: &str, b: u64, d: Duration) {
        pb.set_message(format!(
            "{}: {}/s",
            text,
            HumanBytes((b as f64 / d.as_secs_f64()) as u64)
        ));
    }
}

impl Drop for Gui {
    fn drop(&mut self) {
        if let Some(task) = self.counter_task.take() {
            task.abort();
        }
    }
}

async fn active_side(connection: quinn::Connection, config: &TestConfig) -> anyhow::Result<()> {
    let n = config.iterations.unwrap_or(u64::MAX);
    let gui = Gui::new();
    let Gui { pb, .. } = &gui;
    for _ in 0..n {
        let d = send_test(&connection, config, pb).await?;
        gui.set_send(config.size, d);
        let d = recv_test(&connection, config, pb).await?;
        gui.set_recv(config.size, d);
        let d = echo_test(&connection, config, pb).await?;
        gui.set_echo(config.size, d);
    }
    Ok(())
}

async fn send_test_request(
    send: &mut quinn::SendStream,
    request: &TestStreamRequest,
) -> anyhow::Result<()> {
    let mut buf = [0u8; TestStreamRequest::POSTCARD_MAX_SIZE];
    postcard::to_slice(&request, &mut buf)?;
    send.write_all(&buf).await?;
    Ok(())
}

async fn echo_test(
    connection: &quinn::Connection,
    config: &TestConfig,
    pb: &indicatif::ProgressBar,
) -> anyhow::Result<Duration> {
    let size = config.size;
    let (mut send, mut recv) = connection.open_bi().await?;
    send_test_request(&mut send, &TestStreamRequest::Echo { bytes: size }).await?;
    let (mut sink, updates) = ProgressWriter::new(tokio::io::sink());
    let copying = tokio::spawn(async move { tokio::io::copy(&mut recv, &mut sink).await });
    let progress = update_pb("echo", pb.clone(), size, updates);
    let t0 = Instant::now();
    send_blocks(&mut send, size, 1024 * 1024).await?;
    send.finish().await?;
    let received = copying.await??;
    anyhow::ensure!(received == size);
    let duration = t0.elapsed();
    progress.await?;
    Ok(duration)
}

async fn send_test(
    connection: &quinn::Connection,
    config: &TestConfig,
    pb: &indicatif::ProgressBar,
) -> anyhow::Result<Duration> {
    let size = config.size;
    let (mut send, mut recv) = connection.open_bi().await?;
    send_test_request(&mut send, &TestStreamRequest::Drain { bytes: size }).await?;
    let (mut send_with_progress, updates) = ProgressWriter::new(&mut send);
    let copying =
        tokio::spawn(async move { tokio::io::copy(&mut recv, &mut tokio::io::sink()).await });
    let progress = update_pb("send", pb.clone(), size, updates);
    let t0 = Instant::now();
    send_blocks(&mut send_with_progress, size, 1024 * 1024).await?;
    drop(send_with_progress);
    send.finish().await?;
    drop(send);
    let received = copying.await??;
    anyhow::ensure!(received == 0);
    let duration = t0.elapsed();
    progress.await?;
    Ok(duration)
}

async fn recv_test(
    connection: &quinn::Connection,
    config: &TestConfig,
    pb: &indicatif::ProgressBar,
) -> anyhow::Result<Duration> {
    let size = config.size;
    let (mut send, mut recv) = connection.open_bi().await?;
    let t0 = Instant::now();
    let (mut sink, updates) = ProgressWriter::new(tokio::io::sink());
    send_test_request(
        &mut send,
        &TestStreamRequest::Send {
            bytes: size,
            block_size: 1024 * 1024,
        },
    )
    .await?;
    let copying = tokio::spawn(async move { tokio::io::copy(&mut recv, &mut sink).await });
    let progress = update_pb("recv", pb.clone(), size, updates);
    send.finish().await?;
    let received = copying.await??;
    anyhow::ensure!(received == size);
    let duration = t0.elapsed();
    progress.await?;
    Ok(duration)
}

/// Passive side that just accepts connections and answers requests (echo, drain or send)
async fn passive_side(connection: quinn::Connection) -> anyhow::Result<()> {
    let gui = Gui::new();
    loop {
        match connection.accept_bi().await {
            Ok((send, recv)) => {
                if let Err(cause) = handle_test_request(send, recv, &gui).await {
                    eprintln!("Error handling test request {cause}");
                }
            }
            Err(cause) => {
                eprintln!("error accepting bidi stream {cause}");
                break Err(cause.into());
            }
        };
    }
}

fn configure_local_derp_map() -> DerpMap {
    let stun_port = DEFAULT_DERP_STUN_PORT;
    let url = "http://derp.invalid:3340".parse().unwrap();
    let derp_ipv4 = UseIpv4::Some("127.0.0.1".parse().unwrap());
    let derp_ipv6 = UseIpv6::TryDns;
    DerpMap::default_from_node(url, stun_port, derp_ipv4, derp_ipv6, TEST_REGION_ID)
}

const DR_DERP_ALPN: [u8; 11] = *b"n0/drderp/1";

async fn make_endpoint(
    private_key: SecretKey,
    derp_map: Option<DerpMap>,
) -> anyhow::Result<MagicEndpoint> {
    tracing::info!(
        "public key: {}",
        hex::encode(private_key.public_key().as_bytes())
    );
    tracing::info!("derp map {:#?}", derp_map);

    let (on_derp_s, mut on_derp_r) = sync::mpsc::channel(8);
    let on_net_info = |ni: config::NetInfo| {
        tracing::info!("got net info {:#?}", ni);
    };

    let on_endpoints = move |ep: &[config::Endpoint]| {
        tracing::info!("got endpoint {:#?}", ep);
    };

    let on_derp_active = move || {
        tracing::info!("got derp active");
        on_derp_s.try_send(()).ok();
    };

    let mut transport_config = quinn::TransportConfig::default();
    transport_config.keep_alive_interval(Some(Duration::from_secs(5)));
    transport_config.max_idle_timeout(Some(Duration::from_secs(10).try_into().unwrap()));

    let endpoint = MagicEndpoint::builder()
        .keypair(private_key.into())
        .alpns(vec![DR_DERP_ALPN.to_vec()])
        .derp_map(derp_map)
        .transport_config(transport_config)
        .on_net_info(Box::new(on_net_info))
        .on_endpoints(Box::new(on_endpoints))
        .on_derp_active(Box::new(on_derp_active))
        .bind(0)
        .await?;

    tokio::time::timeout(Duration::from_secs(10), on_derp_r.recv())
        .await
        .context("wait for derp connection")?;

    Ok(endpoint)
}

async fn connect(
    dial: String,
    private_key: SecretKey,
    remote_endpoints: Vec<SocketAddr>,
    derp_region: Option<u16>,
    derp_map: Option<DerpMap>,
) -> anyhow::Result<()> {
    let endpoint = make_endpoint(private_key.clone(), derp_map).await?;

    let bytes = hex::decode(dial)?;
    let bytes: [u8; 32] = bytes.try_into().ok().context("unexpected key length")?;
    let peer_id = PeerId::from(PublicKey::from_bytes(&bytes).context("failed to parse PeerId")?);

    tracing::info!("dialing {:?}", peer_id);
    let conn = endpoint
        .connect(peer_id, &DR_DERP_ALPN, derp_region, &remote_endpoints)
        .await;
    match conn {
        Ok(connection) => {
            if let Err(cause) = passive_side(connection).await {
                eprintln!("error handling connection: {cause}");
            }
        }
        Err(cause) => {
            eprintln!("unable to connect to {peer_id}: {cause}");
        }
    }

    Ok(())
}

/// format a socket addr so that it does not have to be escaped on the console
fn format_addr(addr: SocketAddr) -> String {
    if addr.is_ipv6() {
        format!("'{addr}'")
    } else {
        format!("{addr}")
    }
}

async fn accept(
    private_key: SecretKey,
    config: TestConfig,
    derp_map: Option<DerpMap>,
) -> anyhow::Result<()> {
    let endpoint = make_endpoint(private_key.clone(), derp_map).await?;

    let endpoints = endpoint.local_endpoints().await?;
    let remote_addrs = endpoints
        .iter()
        .map(|endpoint| format!("--remote-endpoint {}", format_addr(endpoint.addr)))
        .collect::<Vec<_>>()
        .join(" ");
    println!(
            "Run\n\niroh doctor connect {} {}\n\nin another terminal or on another machine to connect by key and addr.",
            hex::encode(private_key.public_key().as_bytes()),
            remote_addrs,
        );
    println!("Omit the --remote-endpoint args to connect just by key.");
    while let Some(connecting) = endpoint.accept().await {
        match connecting.await {
            Ok(connection) => {
                println!("\nAccepted connection. Performing test.\n");
                let t0 = Instant::now();
                if let Err(cause) = active_side(connection, &config).await {
                    println!("error after {}: {cause}", t0.elapsed().as_secs_f64());
                }
            }
            Err(cause) => {
                eprintln!("error accepting connection {cause}");
            }
        }
    }

    Ok(())
}

async fn port_map(protocol: &str, local_port: NonZeroU16, timeout: Duration) -> anyhow::Result<()> {
    // create the config that enables exlusively the required protocol
    let mut enable_upnp = false;
    let mut enable_pcp = false;
<<<<<<< HEAD
    let mut enable_nat_pmp = false;
    match protocol.to_ascii_lowercase().as_ref() {
        "upnp" => enable_upnp = true,
        "nat_pmp" => enable_nat_pmp = true,
=======
    let enable_nat_pmp = false;
    match protocol.to_ascii_lowercase().as_ref() {
        "upnp" => enable_upnp = true,
>>>>>>> f671aa50
        "pcp" => enable_pcp = true,
        other => anyhow::bail!("Unknown port mapping protocol {other}"),
    }
    let config = portmapper::Config {
        enable_upnp,
        enable_pcp,
        enable_nat_pmp,
    };
    let port_mapper = portmapper::Client::new(config).await;
    let mut watcher = port_mapper.watch_external_address();
    port_mapper.update_local_port(local_port);

    // wait for the mapping to be ready, or timeout waiting for a change.
    match tokio::time::timeout(timeout, watcher.changed()).await {
        Ok(Ok(_)) => match *watcher.borrow() {
            Some(address) => {
                println!("Port mapping ready: {address}");
                // Ensure the port mapper remains alive until the end.
                drop(port_mapper);
                Ok(())
            }
            None => anyhow::bail!("No port mapping found"),
        },
        Ok(Err(_recv_err)) => anyhow::bail!("Service dropped. This is a bug"),
        Err(_) => anyhow::bail!("Timed out waiting for a port mapping"),
    }
}

async fn port_map_probe(config: portmapper::Config) -> anyhow::Result<()> {
    println!("probing port mapping protocols with {config:?}");
    let port_mapper = portmapper::Client::new(config).await;
    let probe_rx = port_mapper.probe();
    let probe = probe_rx.await?.map_err(|e| anyhow::anyhow!(e))?;
    println!("{probe}");
    Ok(())
}

async fn derp_regions(config: Config) -> anyhow::Result<()> {
    let key = iroh_net::key::node::SecretKey::generate();
    let mut set = tokio::task::JoinSet::new();
    if config.derp_regions.is_empty() {
        println!("No DERP Regions specified in the config file.");
    }
    for region in config.derp_regions.into_iter() {
        let secret_key = key.clone();
        set.spawn(async move {
            let mut region_details = RegionDetails {
                latency: None,
                error: None,
                region_id: region.region_id,
                hosts: region.nodes.iter().map(|n| n.url.clone()).collect(),
            };
            let client = match iroh_net::derp::http::ClientBuilder::new()
                .get_region(move || {
                    let region = region.clone();
                    Box::pin(async move { Some(region) })
                })
                .build(secret_key)
            {
                Ok(c) => c,
                Err(e) => {
                    region_details.error = Some(e.to_string());
                    return region_details;
                }
            };
            let start = std::time::Instant::now();
            match tokio::time::timeout(Duration::from_secs(2), client.connect()).await {
                Err(e) => {
                    region_details.error = Some(e.to_string());
                }
                Ok(Err(e)) => {
                    region_details.error = Some(e.to_string());
                }
                Ok(_) => {
                    region_details.latency = Some(start.elapsed());
                }
            }
            region_details
        });
    }
    let mut success = Vec::new();
    let mut fail = Vec::new();
    while let Some(region_details) = set.join_next().await {
        let region_details = region_details?;
        if region_details.latency.is_some() {
            success.push(region_details);
        } else {
            fail.push(region_details);
        }
    }
    success.sort_by_key(|d| d.latency);
    if !success.is_empty() {
        println!("DERP Region Latencies:");
        println!();
    }
    for region in success {
        println!("{region}");
        println!();
    }
    if !fail.is_empty() {
        println!("Connection Failures:");
        println!();
    }
    for region in fail {
        println!("{region}");
        println!();
    }
    Ok(())
}

struct RegionDetails {
    latency: Option<Duration>,
    region_id: u16,
    hosts: Vec<url::Url>,
    error: Option<String>,
}

impl std::fmt::Display for RegionDetails {
    fn fmt(&self, f: &mut std::fmt::Formatter<'_>) -> std::fmt::Result {
        match self.latency {
            Some(duration) => {
                write!(
                    f,
                    "Region {}\nLatency {:?}\nHosts:\n\t{:?}",
                    self.region_id,
                    duration,
                    self.hosts
                        .iter()
                        .map(|u| u.to_string())
                        .collect::<Vec<String>>()
                )
            }
            None => {
                write!(
                    f,
                    "Region {}\nError connecting to region: {}\nHosts:\n\t{:?}",
                    self.region_id,
                    self.error
                        .as_ref()
                        .map_or("Unknown Error".to_string(), |e| e.clone()),
                    self.hosts
                        .iter()
                        .map(|u| u.to_string())
                        .collect::<Vec<String>>()
                )
            }
        }
    }
}

fn create_secret_key(private_key: PrivateKey) -> anyhow::Result<SecretKey> {
    Ok(match private_key {
        PrivateKey::Random => SecretKey::generate(),
        PrivateKey::Hex(hex) => {
            let bytes = hex::decode(hex)?;
            let bytes: [u8; 32] = bytes.try_into().ok().context("unexpected key length")?;
            SecretKey::from(bytes)
        }
        PrivateKey::Local => {
            let iroh_data_root = iroh_data_root()?;
            let path = iroh_data_root.join("keypair");
            if path.exists() {
                let bytes = std::fs::read(&path)?;
                let keypair = Keypair::try_from_openssh(bytes)?;
                SecretKey::from(keypair.secret().to_bytes())
            } else {
                println!(
                    "Local key not found in {}. Using random key.",
                    path.display()
                );
                SecretKey::generate()
            }
        }
    })
}

pub async fn run(command: Commands, config: &Config) -> anyhow::Result<()> {
    match command {
        Commands::Report {
            stun_host,
            stun_port,
        } => report(stun_host, stun_port, config).await,
        Commands::Connect {
            dial,
            private_key,
            local_derper,
            derp_region,
            remote_endpoint,
        } => {
            let (derp_map, derp_region) = if local_derper {
                (Some(configure_local_derp_map()), Some(TEST_REGION_ID))
            } else {
                (config.derp_map(), derp_region)
            };
            let private_key = create_secret_key(private_key)?;
            connect(dial, private_key, remote_endpoint, derp_region, derp_map).await
        }
        Commands::Accept {
            private_key,
            local_derper,
            size,
            iterations,
        } => {
            let derp_map = if local_derper {
                Some(configure_local_derp_map())
            } else {
                config.derp_map()
            };
            let private_key = create_secret_key(private_key)?;
            let config = TestConfig { size, iterations };
            accept(private_key, config, derp_map).await
        }
        Commands::PortMap {
            protocol,
            local_port,
            timeout_secs,
        } => port_map(&protocol, local_port, Duration::from_secs(timeout_secs)).await,
        Commands::PortMapProbe {
            enable_upnp,
            enable_pcp,
            enable_nat_pmp,
        } => {
            let config = portmapper::Config {
                enable_upnp,
                enable_pcp,
                enable_nat_pmp,
            };

            port_map_probe(config).await
        }
        Commands::DerpRegions => {
            let default_config_path =
                iroh_config_path(CONFIG_FILE_NAME).context("invalid config path")?;

            let sources = [Some(default_config_path.as_path())];
            let config = Config::load(
                // potential config files
                &sources,
                // env var prefix for this config
                ENV_PREFIX,
                // map of present command line arguments
                // args.make_overrides_map(),
                HashMap::<String, String>::new(),
            )?;
            derp_regions(config).await
        }
    }
}<|MERGE_RESOLUTION|>--- conflicted
+++ resolved
@@ -128,11 +128,7 @@
     },
     /// Attempt to get a port mapping to the given local port.
     PortMap {
-<<<<<<< HEAD
         /// Protocol to use for port mapping. One of ["upnp", "nat_pmp", "pcp"].
-=======
-        /// Protocol to use for port mapping. One of ["upnp", "pcp"].
->>>>>>> f671aa50
         protocol: String,
         /// Local port to get a mapping.
         local_port: NonZeroU16,
@@ -619,16 +615,10 @@
     // create the config that enables exlusively the required protocol
     let mut enable_upnp = false;
     let mut enable_pcp = false;
-<<<<<<< HEAD
     let mut enable_nat_pmp = false;
     match protocol.to_ascii_lowercase().as_ref() {
         "upnp" => enable_upnp = true,
         "nat_pmp" => enable_nat_pmp = true,
-=======
-    let enable_nat_pmp = false;
-    match protocol.to_ascii_lowercase().as_ref() {
-        "upnp" => enable_upnp = true,
->>>>>>> f671aa50
         "pcp" => enable_pcp = true,
         other => anyhow::bail!("Unknown port mapping protocol {other}"),
     }
