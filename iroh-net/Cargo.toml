--- conflicted
+++ resolved
@@ -88,11 +88,8 @@
 pretty_assertions = "1.4"
 tokio = { version = "1", features = ["io-util", "sync", "rt", "net", "fs", "macros", "time", "test-util"] }
 tracing-subscriber = { version = "0.3", features = ["env-filter"] }
-<<<<<<< HEAD
 strum = { version = "0.25.0", features = ["derive"]}
 ntest = "*"
-=======
->>>>>>> a0ae2285
 
 [build-dependencies]
 duct = "0.13.6"
